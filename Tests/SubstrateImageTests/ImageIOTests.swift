//
//  MatrixTests.swift
//  
//
//  Created by Thomas Roughton on 8/12/19.
//

import XCTest
@testable import SubstrateImage

class ImageIOTests: XCTestCase {
    
    func testEXRRoundTrip() {
<<<<<<< HEAD
        var image = Image<Float>(width: 73, height: 28, channelCount: 4, colorSpace: .linearSRGB, alphaMode: .premultiplied)
        image.apply({ _ in 0.5 }, channelRange: 0..<3)
        image.apply({ _ in 1.0 }, channelRange: 3..<4)
=======
        var image = Image<Float>(width: 73, height: 28, channels: 4, colorSpace: .linearSRGB, alphaMode: .premultiplied)
        image.apply(channelRange: 0..<3) { _ in 0.5 }
        image.apply(channelRange: 3..<4) { _ in 1.0 }
>>>>>>> a4a29f11
        
        let testImage = try! Image<Float>(data: image.exrData())
        XCTAssertEqual(image, testImage)
    }
}<|MERGE_RESOLUTION|>--- conflicted
+++ resolved
@@ -11,15 +11,9 @@
 class ImageIOTests: XCTestCase {
     
     func testEXRRoundTrip() {
-<<<<<<< HEAD
         var image = Image<Float>(width: 73, height: 28, channelCount: 4, colorSpace: .linearSRGB, alphaMode: .premultiplied)
-        image.apply({ _ in 0.5 }, channelRange: 0..<3)
-        image.apply({ _ in 1.0 }, channelRange: 3..<4)
-=======
-        var image = Image<Float>(width: 73, height: 28, channels: 4, colorSpace: .linearSRGB, alphaMode: .premultiplied)
         image.apply(channelRange: 0..<3) { _ in 0.5 }
         image.apply(channelRange: 3..<4) { _ in 1.0 }
->>>>>>> a4a29f11
         
         let testImage = try! Image<Float>(data: image.exrData())
         XCTAssertEqual(image, testImage)
