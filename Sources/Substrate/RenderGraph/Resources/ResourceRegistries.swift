//
//  ResourceRegistries.swift
//  RenderAPI
//
//  Created by Thomas Roughton on 24/07/18.
//

import SubstrateUtilities
import Dispatch
import Foundation
import Atomics

// Registries in this file fall into two main types.
// Fixed-capacity registries (transient buffers, transient textures, and transient argument buffer arrays) have permanently-allocated storage.
// Chunk-based registries allocate storage in blocks. This avoids excessive memory usage while simultaneously ensuring that the memory for a resource is never reallocated (which would cause issues in multithreaded contexts, requiring locks for all access).

// We use TransientRegistryArray rather than a regular array so that the compiler can optimise away retains/releases by knowing that the registries are immortal.
@usableFromInline struct TransientRegistryArray<T: TransientRegistry> {
    let registry0: T
    let registry1: T
    let registry2: T
    let registry3: T
    let registry4: T
    let registry5: T
    let registry6: T
    let registry7: T
    
    init() {
        self.registry0 = .init(transientRegistryIndex: 0)
        self.registry1 = .init(transientRegistryIndex: 1)
        self.registry2 = .init(transientRegistryIndex: 2)
        self.registry3 = .init(transientRegistryIndex: 3)
        self.registry4 = .init(transientRegistryIndex: 4)
        self.registry5 = .init(transientRegistryIndex: 5)
        self.registry6 = .init(transientRegistryIndex: 6)
        self.registry7 = .init(transientRegistryIndex: 7)
    }
    
    subscript(index: Int) -> T {
        precondition((0..<8).contains(index))
        return withUnsafeBytes(of: self) { buffer in
            return buffer.baseAddress!.assumingMemoryBound(to: T.self)[index]
        }
    }
}

final class TransientRegistryManager {
    public static let maxTransientRegistries = UInt8.bitWidth
    
    static var allocatedRegistries : UInt8 = 0
    static var lock = SpinLock()
    
    public static func allocate() -> Int {
        return self.lock.withLock {
            for i in 0..<self.allocatedRegistries.bitWidth {
                if self.allocatedRegistries & (1 << i) == 0 {
                    self.allocatedRegistries |= (1 << i)
                    
                    return i
                }
            }
            
            fatalError("Only \(Self.maxTransientRegistries) transient registries may exist at any time.")
        }
    }
    
    public static func free(_ index: Int) {
        self.lock.withLock {
            assert(self.allocatedRegistries & (1 << index) != 0, "Registry index being disposed is not allocated.")
            self.allocatedRegistries &= ~(1 << index)
        }
    }
}

@usableFromInline protocol ResourceProperties {
    associatedtype Descriptor
    init(capacity: Int)
    func deallocate()
    func initialize(index: Int, descriptor: Descriptor, heap: Heap?, flags: ResourceFlags)
    func deinitialize(from index: Int, count: Int)
}

@usableFromInline protocol PersistentResourceProperties: ResourceProperties {
    var activeRenderGraphsOptional: UnsafeMutablePointer<UInt8.AtomicRepresentation>? { get }
    var readWaitIndicesOptional: UnsafeMutablePointer<QueueCommandIndices>? { get }
    var writeWaitIndicesOptional: UnsafeMutablePointer<QueueCommandIndices>? { get }
}

@usableFromInline struct EmptyProperties<Descriptor>: PersistentResourceProperties {
    @usableFromInline init(capacity: Int) {}
    @usableFromInline func deallocate() {}
    @usableFromInline func initialize(index: Int, descriptor: Descriptor, heap: Heap?, flags: ResourceFlags) {}
    @usableFromInline func deinitialize(from index: Int, count: Int) {}
    
    @usableFromInline var readWaitIndicesOptional: UnsafeMutablePointer<QueueCommandIndices>? { nil }
    @usableFromInline var writeWaitIndicesOptional: UnsafeMutablePointer<QueueCommandIndices>? { nil }
    @usableFromInline var activeRenderGraphsOptional: UnsafeMutablePointer<UInt8.AtomicRepresentation>? { nil }
}

@usableFromInline protocol TransientRegistry {
    associatedtype Resource: ResourceProtocolImpl
    init(transientRegistryIndex: Int)
    func allocateHandle(flags: ResourceFlags) -> Resource
    func initialize(resource: Resource, descriptor: Resource.Descriptor)
    func allocate(descriptor: Resource.Descriptor, flags: ResourceFlags) -> Resource
    func clear()
    
    var generation: UInt8 { get }
    func sharedResourceProperties(index: Int) -> (chunk: SharedResourceProperties<Resource.Descriptor>, indexInChunk: Int)
    func sharedProperties(index: Int) -> (chunk: Resource.SharedProperties, indexInChunk: Int)
    func transientProperties(index: Int) -> (chunk: Resource.TransientProperties, indexInChunk: Int)
    func labelPointer(index: Int) -> UnsafeMutablePointer<String?>
}

@usableFromInline struct SharedResourceProperties<Descriptor>: ResourceProperties {
    let labels: UnsafeMutablePointer<String?>
    let descriptors: UnsafeMutablePointer<Descriptor>?
    let backingResources: UnsafeMutablePointer<UnsafeMutableRawPointer?>
    let hazardTrackingGroups: UnsafeMutablePointer<_HazardTrackingGroup?>
    let usages: UnsafeMutablePointer<ChunkArray<RecordedResourceUsage>>?
    
#if canImport(Metal)
    let gpuAddresses: UnsafeMutablePointer<UInt64>
#endif
    
    @usableFromInline init(capacity: Int) {
        preconditionFailure()
    }
    
    @usableFromInline init(capacity: Int, tracksUsages: Bool) {
        self.labels = UnsafeMutablePointer.allocate(capacity: capacity)
        self.descriptors = MemoryLayout<Descriptor>.size > 0 ? UnsafeMutablePointer.allocate(capacity: capacity) : nil
        self.backingResources = UnsafeMutablePointer.allocate(capacity: capacity)
        self.hazardTrackingGroups = UnsafeMutablePointer.allocate(capacity: capacity)
        self.usages = tracksUsages ? UnsafeMutablePointer.allocate(capacity: capacity) : nil
        
#if canImport(Metal)
        self.gpuAddresses = UnsafeMutablePointer.allocate(capacity: capacity)
#endif
    }
    
    @usableFromInline func deallocate() {
        self.labels.deallocate()
        self.descriptors?.deallocate()
        self.backingResources.deallocate()
        self.hazardTrackingGroups.deallocate()
        self.usages?.deallocate()
        
#if canImport(Metal)
        self.gpuAddresses.deallocate()
#endif
    }
    
    @usableFromInline func initialize(index: Int, descriptor: Descriptor, heap: Heap?, flags: ResourceFlags) {
        self.labels.advanced(by: index).initialize(to: nil)
        self.descriptors?.advanced(by: index).initialize(to: descriptor)
        self.backingResources.advanced(by: index).initialize(to: nil)
        self.hazardTrackingGroups.advanced(by: index).initialize(to: nil)
        self.usages?.advanced(by: index).initialize(to: ChunkArray())
        
#if canImport(Metal)
        self.gpuAddresses.advanced(by: index).initialize(to: 0)
#endif
    }
    
    @usableFromInline func deinitialize(from index: Int, count: Int) {
        self.labels.advanced(by: index).deinitialize(count: count)
        self.descriptors?.advanced(by: index).deinitialize(count: count)
        self.backingResources.advanced(by: index).deinitialize(count: count)
        self.hazardTrackingGroups.advanced(by: index).deinitialize(count: count)
        self.usages?.advanced(by: index).deinitialize(count: count)
        
#if canImport(Metal)
        self.gpuAddresses.advanced(by: index).deinitialize(count: count)
#endif
    }
}

@usableFromInline class TransientChunkRegistry<Resource: ResourceProtocolImpl>: TransientRegistry {
    class var maxChunks: Int { 2048 }
    
    var lock = SpinLock()
    
    let transientRegistryIndex : Int
    var count = 0
    let sharedResourcePropertyChunks : UnsafeMutablePointer<SharedResourceProperties<Resource.Descriptor>>
    let sharedPropertyChunks : UnsafeMutablePointer<Resource.SharedProperties>?
    let transientPropertyChunks : UnsafeMutablePointer<Resource.TransientProperties>?
    var allocatedChunkCount = 0
    @usableFromInline var generation : UInt8 = 0
    
    @usableFromInline required init(transientRegistryIndex: Int) {
        self.transientRegistryIndex = transientRegistryIndex
        if MemoryLayout<Resource.SharedProperties>.size > 0 {
            self.sharedPropertyChunks = .allocate(capacity: Self.maxChunks)
        } else {
            self.sharedPropertyChunks = nil
        }
        
        if MemoryLayout<Resource.TransientProperties>.size > 0 {
            self.transientPropertyChunks = .allocate(capacity: Self.maxChunks)
        } else {
            self.transientPropertyChunks = nil
        }
        
        self.sharedResourcePropertyChunks = .allocate(capacity: Self.maxChunks)
    }
    
    deinit {
        self.clear()
        for i in 0..<self.chunkCount {
            self.sharedResourcePropertyChunks[i].deallocate()
            self.sharedPropertyChunks?[i].deallocate()
            self.transientPropertyChunks?[i].deallocate()
        }
        self.sharedResourcePropertyChunks.deallocate()
        self.sharedPropertyChunks?.deallocate()
        self.transientPropertyChunks?.deallocate()
    }
    
    @usableFromInline func sharedResourceProperties(index: Int) -> (chunk: SharedResourceProperties<Resource.Descriptor>, indexInChunk: Int) {
        let (chunkIndex, indexInChunk) = index.quotientAndRemainder(dividingBy: Resource.itemsPerChunk)
        return (self.sharedResourcePropertyChunks[chunkIndex], indexInChunk)
    }
    
    @usableFromInline func sharedProperties(index: Int) -> (chunk: Resource.SharedProperties, indexInChunk: Int) {
        guard let sharedPropertyChunks = self.sharedPropertyChunks else {
            return (Resource.SharedProperties(capacity: 0), 0)
        }

        let (chunkIndex, indexInChunk) = index.quotientAndRemainder(dividingBy: Resource.itemsPerChunk)
        return (sharedPropertyChunks[chunkIndex], indexInChunk)
    }
    
    @usableFromInline func transientProperties(index: Int) -> (chunk: Resource.TransientProperties, indexInChunk: Int) {
        guard let transientPropertyChunks = self.transientPropertyChunks else {
            return (Resource.TransientProperties(capacity: 0), 0)
        }
        let (chunkIndex, indexInChunk) = index.quotientAndRemainder(dividingBy: Resource.itemsPerChunk)
        return (transientPropertyChunks[chunkIndex], indexInChunk)
    }
    
    @usableFromInline func labelPointer(index: Int) -> UnsafeMutablePointer<String?> {
        let (chunkIndex, indexInChunk) = index.quotientAndRemainder(dividingBy: Resource.itemsPerChunk)
        return self.sharedResourcePropertyChunks[chunkIndex].labels.advanced(by: indexInChunk)
    }
    
    @usableFromInline func allocateHandle(flags: ResourceFlags) -> Resource {
        return self.lock.withLock {
            
            let index = self.count
            if index == self.allocatedChunkCount * Resource.itemsPerChunk {
                self.allocateChunk(index / Resource.itemsPerChunk)
            }
            
            assert(index <= 0x1FFFFFFF, "Too many bits required to encode the resource's index.")
            
            self.count += 1
            
            let handle = UInt64(truncatingIfNeeded: index) |
            (UInt64(self.generation) << Resource.generationBitsRange.lowerBound) |
            (UInt64(self.transientRegistryIndex) << Resource.transientRegistryIndexBitsRange.lowerBound) |
            (UInt64(flags.rawValue) << Resource.flagBitsRange.lowerBound) |
            (UInt64(Resource.resourceType.rawValue) << Resource.typeBitsRange.lowerBound)
            return Resource(handle: handle)
        }
    }
    
    @usableFromInline func initialize(resource: Resource, descriptor: Resource.Descriptor) {
        let (chunkIndex, indexInChunk) = resource.index.quotientAndRemainder(dividingBy: Resource.itemsPerChunk)
        self.sharedResourcePropertyChunks[chunkIndex].initialize(index: indexInChunk, descriptor: descriptor, heap: nil, flags: resource.flags)
        self.sharedPropertyChunks?[chunkIndex].initialize(index: indexInChunk, descriptor: descriptor, heap: nil, flags: resource.flags)
        self.transientPropertyChunks?[chunkIndex].initialize(index: indexInChunk, descriptor: descriptor, heap: nil, flags: resource.flags)
    }
    
    @usableFromInline func allocate(descriptor: Resource.Descriptor, flags: ResourceFlags) -> Resource {
        let resource = self.allocateHandle(flags: flags)
        self.initialize(resource: resource, descriptor: descriptor)
        return resource
    }
    
    var chunkCount : Int {
        if self.count == 0 { return 0 }
        let lastUsedIndex = self.count - 1
        return (lastUsedIndex / Resource.itemsPerChunk) + 1
    }
    
    func allocateChunk(_ index: Int) {
        assert(index < Self.maxChunks)
        assert(index == self.allocatedChunkCount)
        self.sharedResourcePropertyChunks.advanced(by: index).initialize(to: .init(capacity: Resource.itemsPerChunk, tracksUsages: Resource.tracksUsages))
        self.sharedPropertyChunks?.advanced(by: index).initialize(to: .init(capacity: Resource.itemsPerChunk))
        self.transientPropertyChunks?.advanced(by: index).initialize(to: .init(capacity: Resource.itemsPerChunk))
        self.allocatedChunkCount += 1
    }
    
    @usableFromInline func clear() {
        self.lock.withLock {
            for chunkIndex in 0..<self.chunkCount {
                let countInChunk = min(self.count - chunkIndex * Resource.itemsPerChunk, Resource.itemsPerChunk)
                self.sharedResourcePropertyChunks[chunkIndex].deinitialize(from: 0, count: countInChunk)
                self.sharedPropertyChunks?[chunkIndex].deinitialize(from: 0, count: countInChunk)
                self.transientPropertyChunks?[chunkIndex].deinitialize(from: 0, count: countInChunk)
            }
            self.count = 0
            
            self.generation = self.generation &+ 1
        }
    }
}

@usableFromInline class TransientFixedSizeRegistry<Resource: ResourceProtocolImpl>: TransientRegistry {
    let transientRegistryIndex : Int
    var capacity : Int
    var count = UnsafeMutablePointer<Int.AtomicRepresentation>.allocate(capacity: 1)
    @usableFromInline var generation : UInt8 = 0
    
    var sharedPropertyStorage: SharedResourceProperties<Resource.Descriptor>!
    var sharedStorage : Resource.SharedProperties!
    var transientStorage : Resource.TransientProperties!
    var labels: UnsafeMutablePointer<String?>!
    
    @usableFromInline required init(transientRegistryIndex: Int) {
        self.transientRegistryIndex = transientRegistryIndex
        self.capacity = 0
    }
    
    func initialise(capacity: Int) {
        assert(self.capacity == 0)
        
        self.capacity = capacity
        
        self.count.initialize(to: Int.AtomicRepresentation(0))
        self.sharedPropertyStorage = .init(capacity: self.capacity, tracksUsages: Resource.tracksUsages)
        self.sharedStorage = .init(capacity: self.capacity)
        self.transientStorage = .init(capacity: self.capacity)
        self.labels = .allocate(capacity: self.capacity)
    }
    
    deinit {
        self.clear()
        self.count.deallocate()
        self.sharedPropertyStorage.deallocate()
        self.sharedStorage.deallocate()
        self.transientStorage.deallocate()
        self.labels.deallocate()
    }
    
    @usableFromInline func sharedResourceProperties(index: Int) -> (chunk: SharedResourceProperties<Resource.Descriptor>, indexInChunk: Int) {
        return (self.sharedPropertyStorage, index)
    }
    
    @usableFromInline func sharedProperties(index: Int) -> (chunk: Resource.SharedProperties, indexInChunk: Int) {
        return (self.sharedStorage, index)
    }
    
    @usableFromInline func transientProperties(index: Int) -> (chunk: Resource.TransientProperties, indexInChunk: Int) {
        return (self.transientStorage, index)
    }
    
    @usableFromInline func labelPointer(index: Int) -> UnsafeMutablePointer<String?> {
        return self.labels.advanced(by: index)
    }
    
    @usableFromInline func allocateHandle(flags: ResourceFlags) -> Resource {
        let index = Int.AtomicRepresentation.atomicLoadThenWrappingIncrement(at: self.count, ordering: .relaxed)
        self.ensureCapacity(index + 1)
        
        assert(index <= 0x1FFFFFFF, "Too many bits required to encode the resource's index.")
        
        let handle = UInt64(truncatingIfNeeded: index) |
        (UInt64(self.generation) << Resource.generationBitsRange.lowerBound) |
        (UInt64(self.transientRegistryIndex) << Resource.transientRegistryIndexBitsRange.lowerBound) |
        (UInt64(flags.rawValue) << Resource.flagBitsRange.lowerBound) |
        (UInt64(Resource.resourceType.rawValue) << Resource.typeBitsRange.lowerBound)
        return Resource(handle: handle)
    }
    
    @usableFromInline func initialize(resource: Resource, descriptor: Resource.Descriptor) {
        self.sharedPropertyStorage.initialize(index: resource.index, descriptor: descriptor, heap: nil, flags: resource.flags)
        self.sharedStorage.initialize(index: resource.index, descriptor: descriptor, heap: nil, flags: resource.flags)
        self.transientStorage.initialize(index: resource.index, descriptor: descriptor, heap: nil, flags: resource.flags)
        self.labels.advanced(by: resource.index).initialize(to: nil)
    }
    
    @usableFromInline func allocate(descriptor: Resource.Descriptor, flags: ResourceFlags) -> Resource {
        let resource = self.allocateHandle(flags: flags)
        self.initialize(resource: resource, descriptor: descriptor)
        return resource
    }
    
    func ensureCapacity(_ capacity: Int) {
        assert(capacity <= self.capacity)
    }
    
    @usableFromInline func clear() {
        let count = Int.AtomicRepresentation.atomicExchange(0, at: self.count, ordering: .relaxed)
        self.sharedPropertyStorage.deinitialize(from: 0, count: count)
        self.sharedStorage.deinitialize(from: 0, count: count)
        self.transientStorage.deinitialize(from: 0, count: count)
        self.labels.deinitialize(count: count)
        
        self.generation = self.generation &+ 1
        
        assert(Int.AtomicRepresentation.atomicLoad(at: self.count, ordering: .relaxed) == 0)
    }
}

@usableFromInline class PersistentRegistry<Resource: ResourceProtocolImpl> {
    class var maxChunks: Int { 2048 }
    
    var lock = SpinLock()
    
    var freeIndices = RingBuffer<Int>()
    var nextFreeIndex = 0
    var enqueuedDisposals = [Resource]()
    @usableFromInline let sharedPropertyChunks : UnsafeMutablePointer<SharedResourceProperties<Resource.Descriptor>>
    @usableFromInline let sharedChunks : UnsafeMutablePointer<Resource.SharedProperties>?
    @usableFromInline let persistentChunks : UnsafeMutablePointer<Resource.PersistentProperties>?
    @usableFromInline let generationChunks : UnsafeMutablePointer<UnsafeMutablePointer<UInt8>>
    
    init() {
        if MemoryLayout<Resource.SharedProperties>.size > 0 {
            self.sharedChunks = .allocate(capacity: Self.maxChunks)
        } else {
            self.sharedChunks = nil
        }
        if MemoryLayout<Resource.PersistentProperties>.size > 0 {
            self.persistentChunks = .allocate(capacity: Self.maxChunks)
        } else {
            self.persistentChunks = nil
        }
        self.sharedPropertyChunks = .allocate(capacity: Self.maxChunks)
        
        self.generationChunks = .allocate(capacity: Self.maxChunks)
    }
    
    func allocateHandle(flags: ResourceFlags) -> Resource {
        return self.lock.withLock {
            let index : Int
            if let reusedIndex = self.freeIndices.popFirst() {
                index = reusedIndex
            } else {
                index = self.nextFreeIndex
                if self.nextFreeIndex % Resource.itemsPerChunk == 0 {
                    self.allocateChunk(self.nextFreeIndex / Resource.itemsPerChunk)
                }
                self.nextFreeIndex += 1
            }
            
            let (chunkIndex, indexInChunk) = index.quotientAndRemainder(dividingBy: Resource.itemsPerChunk)
            let generation = self.generationChunks[chunkIndex][indexInChunk]
            let handle =  UInt64(truncatingIfNeeded: index) |
            (UInt64(generation) << Resource.generationBitsRange.lowerBound) |
            (UInt64(flags.rawValue) << Resource.flagBitsRange.lowerBound) |
            (UInt64(Resource.resourceType.rawValue) << Resource.typeBitsRange.lowerBound)
            return Resource(handle: handle)
        }
    }
    
    func initialize(resource: Resource, descriptor: Resource.Descriptor, heap: Heap?, flags: ResourceFlags) {
        let (chunkIndex, indexInChunk) = resource.index.quotientAndRemainder(dividingBy: Resource.itemsPerChunk)
        self.sharedPropertyChunks[chunkIndex].initialize(index: indexInChunk, descriptor: descriptor, heap: heap, flags: flags)
        self.sharedChunks?[chunkIndex].initialize(index: indexInChunk, descriptor: descriptor, heap: heap, flags: flags)
        self.persistentChunks?[chunkIndex].initialize(index: indexInChunk, descriptor: descriptor, heap: heap, flags: flags)
    }
    
    func allocate(descriptor: Resource.Descriptor, heap: Heap?, flags: ResourceFlags) -> Resource {
        let resource = self.allocateHandle(flags: flags)
        self.initialize(resource: resource, descriptor: descriptor, heap: heap, flags: flags)
        return resource
    }
    
    var chunkCount : Int {
        let lastUsedIndex = self.nextFreeIndex - 1
        if lastUsedIndex < 0 { return 0 }
        return (lastUsedIndex / Resource.itemsPerChunk) + 1
    }
    
    func allocateChunk(_ index: Int) {
        assert(index < Self.maxChunks)
        self.sharedPropertyChunks.advanced(by: index).initialize(to: .init(capacity: Resource.itemsPerChunk, tracksUsages: Resource.tracksUsages))
        self.sharedChunks?.advanced(by: index).initialize(to: .init(capacity: Resource.itemsPerChunk))
        self.persistentChunks?.advanced(by: index).initialize(to: .init(capacity: Resource.itemsPerChunk))
        
        let generations = UnsafeMutablePointer<UInt8>.allocate(capacity: Resource.itemsPerChunk)
        generations.initialize(repeating: 0, count: Resource.itemsPerChunk)
        self.generationChunks.advanced(by: index).initialize(to: generations)
    }
    
    private func disposeImmediately(_ resource: Resource, isFullyInitialised: Bool = true) {
        RenderBackend.dispose(resource: resource)
        
        let index = resource.index
        let (chunkIndex, indexInChunk) = index.quotientAndRemainder(dividingBy: Resource.itemsPerChunk)
        
<<<<<<< HEAD
        self.sharedPropertyChunks[chunkIndex].deinitialize(from: indexInChunk, count: 1)
        self.sharedChunks?[chunkIndex].deinitialize(from: indexInChunk, count: 1)
        self.persistentChunks?[chunkIndex].deinitialize(from: indexInChunk, count: 1)
=======
        if isFullyInitialised {
            self.sharedChunks?[chunkIndex].deinitialize(from: indexInChunk, count: 1)
            self.persistentChunks?[chunkIndex].deinitialize(from: indexInChunk, count: 1)
            self.labelChunks[chunkIndex].advanced(by: indexInChunk).deinitialize(count: 1)
            self.hazardTrackingGroupChunks[chunkIndex].advanced(by: indexInChunk).deinitialize(count: 1)
        }
>>>>>>> d0f18420
        self.generationChunks[chunkIndex][indexInChunk] = self.generationChunks[chunkIndex][indexInChunk] &+ 1
        
        self.freeIndices.append(index)
    }
    
    func processEnqueuedDisposals() {
        var i = 0
        while i < self.enqueuedDisposals.count {
            let resource = self.enqueuedDisposals[i]
            
            if !resource.hasPendingRenderGraph {
                self.disposeImmediately(resource)
                self.enqueuedDisposals.remove(at: i, preservingOrder: false)
            } else {
                i += 1
            }
        }
    }
    
    func clear(afterRenderGraph: RenderGraph) {
        self.lock.withLock {
            let renderGraphInactiveMask: UInt8 = ~(1 << afterRenderGraph.queue.index)
            
            let chunkCount = self.chunkCount
            for chunkIndex in 0..<chunkCount {
                let baseItem = chunkIndex * Resource.itemsPerChunk
                let chunkItemCount = min(self.nextFreeIndex - baseItem, Resource.itemsPerChunk)
                self.sharedPropertyChunks[chunkIndex].usages?.assign(repeating: ChunkArray(), count: chunkItemCount)
                
                if let activeRenderGraphs = self.persistentChunks?[chunkIndex].activeRenderGraphsOptional {
                    for i in 0..<chunkItemCount {
                        UInt8.AtomicRepresentation.atomicLoadThenBitwiseAnd(with: renderGraphInactiveMask, at: activeRenderGraphs.advanced(by: i), ordering: .relaxed)
                    }
                }
            }
            
            self.processEnqueuedDisposals()
        }
    }
    
    func dispose(_ resource: Resource, isFullyInitialised: Bool = true) {
        self.lock.withLock {
            if isFullyInitialised && resource.hasPendingRenderGraph {
                self.enqueuedDisposals.append(resource)
            } else {
                self.disposeImmediately(resource, isFullyInitialised: isFullyInitialised)
            }
        }
    }
}<|MERGE_RESOLUTION|>--- conflicted
+++ resolved
@@ -494,18 +494,11 @@
         let index = resource.index
         let (chunkIndex, indexInChunk) = index.quotientAndRemainder(dividingBy: Resource.itemsPerChunk)
         
-<<<<<<< HEAD
-        self.sharedPropertyChunks[chunkIndex].deinitialize(from: indexInChunk, count: 1)
-        self.sharedChunks?[chunkIndex].deinitialize(from: indexInChunk, count: 1)
-        self.persistentChunks?[chunkIndex].deinitialize(from: indexInChunk, count: 1)
-=======
         if isFullyInitialised {
+            self.sharedPropertyChunks[chunkIndex].deinitialize(from: indexInChunk, count: 1)
             self.sharedChunks?[chunkIndex].deinitialize(from: indexInChunk, count: 1)
             self.persistentChunks?[chunkIndex].deinitialize(from: indexInChunk, count: 1)
-            self.labelChunks[chunkIndex].advanced(by: indexInChunk).deinitialize(count: 1)
-            self.hazardTrackingGroupChunks[chunkIndex].advanced(by: indexInChunk).deinitialize(count: 1)
-        }
->>>>>>> d0f18420
+        }
         self.generationChunks[chunkIndex][indexInChunk] = self.generationChunks[chunkIndex][indexInChunk] &+ 1
         
         self.freeIndices.append(index)
