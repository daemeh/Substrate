--- conflicted
+++ resolved
@@ -1,780 +1,775 @@
-//
-//  MetalRenderer.swift
-//  MetalRenderer
-//
-//  Created by Thomas Roughton on 23/12/17.
-//
-
-#if canImport(Metal)
-
-import SubstrateUtilities
-@preconcurrency import Metal
-
-extension MTLResourceOptions {
-    static var substrateTrackedHazards : MTLResourceOptions {
-        // This gives us a convenient way to toggle whether the RenderGraph or Metal should handle resource tracking.
-#if SUBSTRATE_USE_PLATFORM_HAZARD_TRACKING
-        if #available(macOS 10.15, *) {
-            return .hazardTrackingModeTracked
-        } else {
-            // Fallback on earlier versions
-            return []
-        }
-#else
-        return .hazardTrackingModeUntracked
-#endif
-    }
-}
-
-@available(OSX 10.15, iOS 13.0, tvOS 13.0, *)
-extension MTLHazardTrackingMode {
-    static var substrateTrackedHazards : MTLHazardTrackingMode {
-        // This gives us a convenient way to toggle whether the RenderGraph or Metal should handle resource tracking.
-#if SUBSTRATE_USE_PLATFORM_HAZARD_TRACKING
-        return .tracked
-#else
-        return .untracked
-#endif
-    }
-}
-
-#if targetEnvironment(macCatalyst)
-@objc protocol MTLBufferShim: MTLResource {
-    func didModifyRange(_ range: NSRange)
-}
-#endif
-
-extension MTLDevice {
-    @inlinable
-    public var isAppleSiliconGPU: Bool {
-        #if (os(iOS) || os(tvOS) || os(watchOS)) && !targetEnvironment(macCatalyst)
-        return true
-        #else
-        if #available(macOS 11.0, macCatalyst 14.0, *) {
-            return self.supportsFamily(.apple1)
-        } else {
-            return false
-        }
-        #endif
-    }
-}
-
-fileprivate func ??<T>(lhs: T?, rhs: () async -> T) async -> T {
-    if let result = lhs {
-        return result
-    }
-    return await rhs()
-}
-
-final class MetalBackend : SpecificRenderBackend {
-    @TaskLocal static var activeContext: RenderGraphContextImpl<MetalBackend>? = nil
-    
-    static var activeContextTaskLocal: TaskLocal<RenderGraphContextImpl<MetalBackend>?> { $activeContext }
-    
-    typealias BufferReference = MTLBufferReference
-    typealias TextureReference = MTLTextureReference
-    typealias ArgumentBufferReference = MTLBufferReference
-    typealias VisibleFunctionTableReference = MTLVisibleFunctionTable
-    typealias IntersectionFunctionTableReference = MTLIntersectionFunctionTable
-    typealias SamplerReference = MTLSamplerState
-    typealias ResourceReference = MTLResource
-    
-    typealias TransientResourceRegistry = MetalTransientResourceRegistry
-    typealias PersistentResourceRegistry = MetalPersistentResourceRegistry
-    
-    typealias CommandBuffer = MetalCommandBuffer
-    typealias RenderTargetDescriptor = MetalRenderTargetDescriptor
-    typealias Event = MTLEvent
-    typealias BackendQueue = MTLCommandQueue
-    
-    typealias CompactedResourceCommandType = MetalCompactedResourceCommandType
-    typealias InterEncoderDependencyType = CoarseDependency
-    
-    let device : MTLDevice
-    let resourceRegistry : MetalPersistentResourceRegistry
-    let stateCaches : MetalStateCaches
-    let enableValidation : Bool
-    let enableShaderHotReloading : Bool
-    
-    var queueSyncEvents = [MTLEvent?](repeating: nil, count: QueueRegistry.maxQueues)
-    
-    public init(device: MTLDevice?, libraryPath: String? = nil, enableValidation: Bool = true, enableShaderHotReloading: Bool = true) {
-        self.device = device ?? MTLCreateSystemDefaultDevice()!
-        self.stateCaches = MetalStateCaches(device: self.device, libraryPath: libraryPath)
-        self.resourceRegistry = MetalPersistentResourceRegistry(device: self.device, stateCaches: self.stateCaches)
-        self.enableValidation = enableValidation
-        self.enableShaderHotReloading = enableShaderHotReloading
-    }
-    
-    public var api : RenderAPI {
-        return .metal
-    }
-    
-    public var renderDevice: Any {
-        return self.device
-    }
-    
-    public var argumentBufferImpl: _ArgumentBufferImpl.Type {
-        MetalArgumentBufferImpl.self
-    }
-    
-    func reloadShaderLibraryIfNeeded() async {
-        if self.enableShaderHotReloading {
-            await self.stateCaches.checkForLibraryReload()
-        }
-    }
-    
-    @usableFromInline func materialisePersistentResource(_ resource: Resource) -> Bool {
-        switch resource.type {
-        case .texture:
-            return self.resourceRegistry.allocateTexture(Texture(resource)!) != nil
-        case .buffer:
-            return self.resourceRegistry.allocateBuffer(Buffer(resource)!) != nil
-        case .heap:
-            return self.resourceRegistry.allocateHeap(Heap(resource)!) != nil
-        case .argumentBuffer:
-            return self.resourceRegistry.allocateArgumentBuffer(ArgumentBuffer(resource)!) != nil
-        case .accelerationStructure:
-            return self.resourceRegistry.allocateAccelerationStructure(AccelerationStructure(resource)!) != nil
-        case .visibleFunctionTable:
-            return self.resourceRegistry.allocateVisibleFunctionTable(VisibleFunctionTable(resource)!) != nil
-        case .intersectionFunctionTable:
-            return self.resourceRegistry.allocateIntersectionFunctionTable(IntersectionFunctionTable(resource)!) != nil
-        default:
-            preconditionFailure("Unhandled resource type in materialiseResource")
-        }
-    }
-    
-    @usableFromInline func replaceBackingResource(for resource: Resource, with: Any?) -> Any? {
-        switch resource.type {
-        case .texture:
-            let texture = Texture(resource)!
-            let previousValue = texture.backingResourcePointer
-            texture.backingResourcePointer = (with as! MTLTexture?).map { Unmanaged<MTLTexture>.passRetained($0).toOpaque() }
-            return previousValue.map { Unmanaged<MTLTexture>.fromOpaque($0).takeRetainedValue() }
-        case .buffer:
-            let buffer = Buffer(resource)!
-            let previousValue = buffer.backingResourcePointer
-            buffer.backingResourcePointer = (with as! MTLBuffer?).map { Unmanaged<MTLBuffer>.passRetained($0).toOpaque() }
-            return previousValue.map { Unmanaged<MTLBuffer>.fromOpaque($0).takeRetainedValue() }
-        case .heap:
-            let heap = Heap(resource)!
-            let previousValue = heap.backingResourcePointer
-            heap.backingResourcePointer = (with as! MTLHeap?).map { Unmanaged<MTLHeap>.passRetained($0).toOpaque() }
-            return previousValue.map { Unmanaged<MTLHeap>.fromOpaque($0).takeRetainedValue() }
-        case .accelerationStructure:
-            let structure = AccelerationStructure(resource)!
-            let previousValue = structure.backingResourcePointer
-            structure.backingResourcePointer = (with as! MTLAccelerationStructure?).map { Unmanaged<MTLAccelerationStructure>.passRetained($0).toOpaque() }
-            return previousValue.map { Unmanaged<MTLAccelerationStructure>.fromOpaque($0).takeRetainedValue() }
-        default:
-            preconditionFailure("Unhandled resource type in replaceBackingResource")
-        }
-    }
-    
-    @usableFromInline func updateLabel(on resource: Resource) {
-<<<<<<< HEAD
-        if let buffer = Buffer(resource) {
-            buffer.mtlBuffer?.wrappedValue.label = buffer.label
-=======
-        if let buffer = Buffer(resource), let mtlBuffer = self.resourceRegistry[buffer] {
-            if !buffer._usesPersistentRegistry, buffer.storageMode == .shared || buffer.storageMode == .managed {
-                if let label = buffer.label {
-                    mtlBuffer.buffer.addDebugMarker(label, range: mtlBuffer.offset..<(mtlBuffer.offset + buffer.descriptor.length))
-                }
-            } else {
-                mtlBuffer.buffer.label = buffer.label
-            }
->>>>>>> eeb9c1b2
-        } else if let texture = Texture(resource) {
-            texture.mtlTexture?.label = texture.label
-        } else if let heap = Heap(resource) {
-            heap.mtlHeap.label = heap.label
-        }
-    }
-    
-    @usableFromInline func updatePurgeableState(for resource: Resource, to newState: ResourcePurgeableState?) -> ResourcePurgeableState {
-        let mtlState = MTLPurgeableState(newState)
-        if let buffer = Buffer(resource), let mtlBuffer = buffer.mtlBuffer?.wrappedValue {
-            return ResourcePurgeableState(
-                MetalResourcePurgeabilityManager.instance.setPurgeableState(on: mtlBuffer, to: mtlState)
-            )!
-        } else if let texture = Texture(resource), let mtlTexture = texture.mtlTexture {
-            return ResourcePurgeableState(
-                MetalResourcePurgeabilityManager.instance.setPurgeableState(on: mtlTexture, to: mtlState)
-            )!
-        } else if let heap = Heap(resource) {
-            return ResourcePurgeableState(
-                MetalResourcePurgeabilityManager.instance.setPurgeableState(on: heap.mtlHeap, to: mtlState)
-            )!
-        }
-        return .nonDiscardable
-    }
-    
-    @usableFromInline func sizeAndAlignment(for buffer: BufferDescriptor) -> (size: Int, alignment: Int) {
-        let sizeAndAlign = self.device.heapBufferSizeAndAlign(length: buffer.length, options: MTLResourceOptions(storageMode: buffer.storageMode, cacheMode: buffer.cacheMode, isAppleSiliconGPU: self.isAppleSiliconGPU))
-        return (sizeAndAlign.size, sizeAndAlign.align)
-    }
-    
-    @usableFromInline func sizeAndAlignment(for texture: TextureDescriptor) -> (size: Int, alignment: Int) {
-        let sizeAndAlign = self.device.heapTextureSizeAndAlign(descriptor: MTLTextureDescriptor(texture, usage: MTLTextureUsage(texture.usageHint), isAppleSiliconGPU: self.isAppleSiliconGPU))
-        return (sizeAndAlign.size, sizeAndAlign.align)
-    }
-    
-    @usableFromInline func usedSize(for heap: Heap) -> Int {
-        return heap.mtlHeap.usedSize
-    }
-    
-    @usableFromInline func currentAllocatedSize(for heap: Heap) -> Int {
-        return heap.mtlHeap.currentAllocatedSize
-    }
-    
-    @usableFromInline func maxAvailableSize(forAlignment alignment: Int, in heap: Heap) -> Int {
-        return heap.mtlHeap.maxAvailableSize(alignment: alignment)
-    }
-    
-    @available(macOS 11.0, iOS 14.0, *)
-    @usableFromInline func accelerationStructureSizes(for descriptor: AccelerationStructureDescriptor) -> AccelerationStructureSizes {
-        let sizes = self.device.accelerationStructureSizes(descriptor: descriptor.metalDescriptor())
-        return AccelerationStructureSizes(accelerationStructureSize: sizes.accelerationStructureSize, buildScratchBufferSize: sizes.buildScratchBufferSize, refitScratchBufferSize: sizes.refitScratchBufferSize)
-    }
-    
-    @usableFromInline func dispose(resource: Resource) {
-        self.resourceRegistry.dispose(resource: resource)
-    }
-    
-    public func supportsPixelFormat(_ pixelFormat: PixelFormat, usage: TextureUsage) -> Bool {
-        let usage = usage.subtracting([.blitSource, .blitDestination])
-        
-        switch pixelFormat {
-        case .depth24Unorm_stencil8:
-            #if os(macOS) || targetEnvironment(macCatalyst)
-            return self.device.isDepth24Stencil8PixelFormatSupported
-            #else
-            return false
-            #endif
-        case .r8Unorm_sRGB, .rg8Unorm_sRGB:
-            return self.isAppleSiliconGPU
-        case .bc1_rgba, .bc1_rgba_sRGB,
-             .bc2_rgba, .bc2_rgba_sRGB,
-             .bc3_rgba, .bc3_rgba_sRGB,
-             .bc4_rUnorm, .bc4_rSnorm,
-             .bc5_rgUnorm, .bc5_rgSnorm,
-             .bc6H_rgbFloat, .bc6H_rgbuFloat,
-             .bc7_rgbaUnorm, .bc7_rgbaUnorm_sRGB:
-            
-            #if os(macOS)
-            if usage.intersection([.shaderWrite, .colorAttachment]) != [] {
-                return false
-            }
-            if #available(macOS 11.0, *) {
-                return self.device.supportsBCTextureCompression
-            }
-            return !self.isAppleSiliconGPU
-            #else
-            return false
-            #endif
-        default:
-            return true
-        }
-    }
-    
-    public var isAppleSiliconGPU: Bool {
-        return self.device.isAppleSiliconGPU
-    }
-    
-    public var hasUnifiedMemory: Bool {
-        #if (os(iOS) || os(tvOS) || os(watchOS)) && !targetEnvironment(macCatalyst)
-        return true
-        #else
-        if #available(OSX 10.15, *) {
-            return self.device.hasUnifiedMemory
-        } else {
-            return self.device.name.contains("Intel")
-        }
-        #endif
-    }
-    
-    public var supportsMemorylessAttachments: Bool {
-        return self.isAppleSiliconGPU
-    }
-    
-    
-    @usableFromInline func buffer(_ buffer: Buffer, didModifyRange range: Range<Int>) {
-        #if os(macOS) || targetEnvironment(macCatalyst)
-        if range.isEmpty || self.isAppleSiliconGPU { return }
-        if buffer.descriptor.storageMode == .managed {
-            let mtlBuffer = buffer.mtlBuffer!
-            let offsetRange = (range.lowerBound + mtlBuffer.offset)..<(range.upperBound + mtlBuffer.offset)
-            #if targetEnvironment(macCatalyst)
-            unsafeBitCast(mtlBuffer.wrappedValue, to: MTLBufferShim.self).didModifyRange(NSMakeRange(offsetRange.lowerBound, offsetRange.count))
-            #else
-            mtlBuffer.wrappedValue.didModifyRange(offsetRange)
-            #endif
-        }
-        #endif
-    }
-    
-    @usableFromInline func buffer(_ buffer: ArgumentBuffer, didModifyRange range: Range<Int>) {
-        #if os(macOS) || targetEnvironment(macCatalyst)
-        if range.isEmpty || self.isAppleSiliconGPU { return }
-        if buffer.descriptor.storageMode == .managed {
-            let mtlBuffer = buffer.mtlBuffer!
-            let offsetRange = (range.lowerBound + mtlBuffer.offset)..<(range.upperBound + mtlBuffer.offset)
-            #if targetEnvironment(macCatalyst)
-            unsafeBitCast(mtlBuffer.wrappedValue, to: MTLBufferShim.self).didModifyRange(NSMakeRange(offsetRange.lowerBound, offsetRange.count))
-            #else
-            mtlBuffer.wrappedValue.didModifyRange(offsetRange)
-            #endif
-        }
-        #endif
-    }
-
-    @usableFromInline func registerExternalResource(_ resource: Resource, backingResource: Any) {
-        self.resourceRegistry.importExternalResource(resource, backingResource: backingResource)
-    }
-    
-    public func backingResource(_ resource: Resource) -> Any? {
-        if let buffer = Buffer(resource) {
-            return buffer[\.backingResources].map { Unmanaged<MTLBuffer>.fromOpaque(UnsafeRawPointer($0)).takeUnretainedValue() }
-        } else if let texture = Texture(resource) {
-            return texture[\.backingResources].map { Unmanaged<MTLTexture>.fromOpaque(UnsafeRawPointer($0)).takeUnretainedValue() }
-        } else if let heap = Heap(resource) {
-            return heap[\.backingResources].map { Unmanaged<MTLHeap>.fromOpaque(UnsafeRawPointer($0)).takeUnretainedValue() }
-        } else if let accelerationStructure = AccelerationStructure(resource), #available(macOS 11.0, iOS 14.0, *) {
-            return accelerationStructure[\.backingResources].map { Unmanaged<MTLAccelerationStructure>.fromOpaque(UnsafeRawPointer($0)).takeUnretainedValue() }
-        }
-        return nil
-    }
-    
-    @usableFromInline func renderPipelineState(for descriptor: RenderPipelineDescriptor) async -> RenderPipelineState {
-        return await self.stateCaches.renderPipelineState(descriptor: descriptor)!
-    }
-    
-    @usableFromInline func computePipelineState(for descriptor: ComputePipelineDescriptor) async -> ComputePipelineState {
-        return await self.stateCaches.computePipelineState(descriptor: descriptor)!
-    }
-    
-    @usableFromInline func depthStencilState(for descriptor: DepthStencilDescriptor) async -> DepthStencilState {
-        return await self.stateCaches.depthStencilCache[descriptor]
-    }
-    
-    @usableFromInline func samplerState(for descriptor: SamplerDescriptor) async -> SamplerState {
-        return await self.resourceRegistry[descriptor]
-    }
-    
-    @usableFromInline func copyTextureBytes(from texture: Texture, to bytes: UnsafeMutableRawPointer, bytesPerRow: Int, region: Region, mipmapLevel: Int) async {
-        assert(texture.flags.contains(.persistent) || Self.activeContext != nil, "GPU memory for a transient texture may not be accessed outside of a RenderGraph RenderPass.")
-        
-        texture.mtlTexture!.getBytes(bytes, bytesPerRow: bytesPerRow, from: MTLRegion(region), mipmapLevel: mipmapLevel)
-    }
-    
-    @usableFromInline func replaceTextureRegion(texture: Texture, region: Region, mipmapLevel: Int, withBytes bytes: UnsafeRawPointer, bytesPerRow: Int) async {
-        assert(texture.flags.contains(.persistent) || Self.activeContext != nil, "GPU memory for a transient texture may not be accessed outside of a RenderGraph RenderPass.")
-        
-        texture.mtlTexture!.replace(region: MTLRegion(region), mipmapLevel: mipmapLevel, withBytes: bytes, bytesPerRow: bytesPerRow)
-    }
-    
-    @usableFromInline func replaceTextureRegion(texture: Texture, region: Region, mipmapLevel: Int, slice: Int, withBytes bytes: UnsafeRawPointer, bytesPerRow: Int, bytesPerImage: Int) async {
-        assert(texture.flags.contains(.persistent) || Self.activeContext != nil, "GPU memory for a transient texture may not be accessed outside of a RenderGraph RenderPass.")
-               
-        texture.mtlTexture!.replace(region: MTLRegion(region), mipmapLevel: mipmapLevel, slice: slice, withBytes: bytes, bytesPerRow: bytesPerRow, bytesPerImage: bytesPerImage)
-    }
-    
-    @usableFromInline
-    func renderPipelineReflection(descriptor: RenderPipelineDescriptor) async -> PipelineReflection? {
-        return await self.stateCaches.renderPipelineReflection(descriptor: descriptor)
-    }
-    
-    @usableFromInline
-    func computePipelineReflection(descriptor: ComputePipelineDescriptor) async -> PipelineReflection? {
-        return await self.stateCaches.computePipelineReflection(descriptor: descriptor)
-    }
-
-    @usableFromInline var pushConstantPath: ResourceBindingPath {
-        return ResourceBindingPath(type: .buffer, index: 0, argumentBufferIndex: nil, stages: [.vertex, .fragment]) // Push constants go at index 0
-    }
-    
-    @usableFromInline func argumentBufferPath(at index: Int, stages: RenderStages) -> ResourceBindingPath {
-        let stages = MTLRenderStages(stages)
-        return ResourceBindingPath(type: .buffer, index: index + 1, argumentBufferIndex: nil, stages: stages) // Push constants go at index 0
-    }
-    
-    // MARK: - SpecificRenderBackend conformance
-    
-    static var requiresResourceResidencyTracking: Bool {
-        // Metal requires useResource calls for all untracked resources.
-        return true
-    }
-    
-    var requiresEmulatedInputAttachments: Bool {
-        return !self.isAppleSiliconGPU
-    }
-    
-    func fillVisibleFunctionTable(_ table: VisibleFunctionTable, firstUseCommandIndex: Int) async {
-        guard #available(macOS 11.0, iOS 14.0, *) else { preconditionFailure() }
-        
-        let pipelineState = Unmanaged<AnyObject>.fromOpaque(UnsafeRawPointer(table.pipelineState.state)).takeUnretainedValue()
-        let mtlTable = table.mtlVisibleFunctionTable!
-        
-        if let renderPipeline = pipelineState as? MTLRenderPipelineState {
-            guard #available(macOS 12.0, iOS 15.0, *) else {
-                preconditionFailure()
-            }
-            for (i, function) in table.functions.enumerated() {
-                guard let function = function, let mtlFunction = await stateCaches.functionCache.function(for: function) else { continue }
-                mtlTable.setFunction(renderPipeline.functionHandle(function: mtlFunction, stage: MTLRenderStages(table.descriptor.renderStage)), index: i)
-            }
-        } else {
-            let computePipeline = pipelineState as! MTLComputePipelineState
-            for (i, function) in table.functions.enumerated() {
-                guard let function = function, let mtlFunction = await stateCaches.functionCache.function(for: function) else { continue }
-                mtlTable.setFunction(computePipeline.functionHandle(function: mtlFunction), index: i)
-            }
-        }
-    }
-
-    func fillIntersectionFunctionTable(_ table: IntersectionFunctionTable, firstUseCommandIndex: Int) async {
-        guard #available(macOS 11.0, iOS 14.0, *) else { preconditionFailure() }
-        
-        let pipelineState = Unmanaged<AnyObject>.fromOpaque(UnsafeRawPointer(table.pipelineState.state)).takeUnretainedValue()
-        let mtlTable = table.mtlIntersectionFunctionTable!
-        
-        for (i, buffer) in table.descriptor.buffers.enumerated() {
-            guard let buffer = buffer else { continue }
-            switch buffer {
-            case .buffer(let buffer, let offset):
-                guard let mtlBufferRef = buffer.mtlBuffer else { continue }
-                mtlTable.setBuffer(mtlBufferRef.buffer, offset: mtlBufferRef.offset + offset, index: i)
-            case .functionTable(let functionTable):
-                guard let mtlFunctionTable = functionTable.mtlVisibleFunctionTable else { continue }
-                mtlTable.setVisibleFunctionTable(mtlFunctionTable, bufferIndex: i)
-            }
-        }
-        
-        if let renderPipeline = pipelineState as? MTLRenderPipelineState {
-            guard #available(macOS 12.0, iOS 15.0, *) else {
-                preconditionFailure()
-            }
-            for (i, function) in table.descriptor.functions.enumerated() {
-                guard let function = function else { continue }
-                
-                switch function {
-                case .defaultOpaqueFunction(let inputAttributes):
-                    var intersectionFunctionSignature = MTLIntersectionFunctionSignature()
-                    if inputAttributes.contains(.instancing) {
-                        intersectionFunctionSignature.formUnion(.instancing)
-                    }
-                    if inputAttributes.contains(.triangleData) {
-                        intersectionFunctionSignature.formUnion(.triangleData)
-                    }
-                    if inputAttributes.contains(.worldSpaceData) {
-                        intersectionFunctionSignature.formUnion(.worldSpaceData)
-                    }
-                    mtlTable.setOpaqueTriangleIntersectionFunction(signature: intersectionFunctionSignature, index: i)
-                case .function(let functionDescriptor):
-                    guard let mtlFunction = await stateCaches.functionCache.function(for: functionDescriptor) else { continue }
-                    mtlTable.setFunction(renderPipeline.functionHandle(function: mtlFunction, stage: MTLRenderStages(table.descriptor.renderStage)), index: i)
-                }
-            }
-        } else {
-            let computePipeline = pipelineState as! MTLComputePipelineState
-            for (i, function) in table.descriptor.functions.enumerated() {
-                guard let function = function else { continue }
-                
-                switch function {
-                case .defaultOpaqueFunction(let inputAttributes):
-                    var intersectionFunctionSignature = MTLIntersectionFunctionSignature()
-                    if inputAttributes.contains(.instancing) {
-                        intersectionFunctionSignature.formUnion(.instancing)
-                    }
-                    if inputAttributes.contains(.triangleData) {
-                        intersectionFunctionSignature.formUnion(.triangleData)
-                    }
-                    if inputAttributes.contains(.worldSpaceData) {
-                        intersectionFunctionSignature.formUnion(.worldSpaceData)
-                    }
-                    mtlTable.setOpaqueTriangleIntersectionFunction(signature: intersectionFunctionSignature, index: i)
-                case .function(let functionDescriptor):
-                    guard let mtlFunction = await stateCaches.functionCache.function(for: functionDescriptor) else { continue }
-                    mtlTable.setFunction(computePipeline.functionHandle(function: mtlFunction), index: i)
-                }
-            }
-        }
-    }
-    
-    func makeQueue(renderGraphQueue: Queue) -> MetalCommandQueue {
-        return MetalCommandQueue(backend: self, queue: self.device.makeCommandQueue()!)
-    }
-
-    func makeSyncEvent(for queue: Queue) -> MTLEvent {
-        let event = self.device.makeEvent()!
-        self.queueSyncEvents[Int(queue.index)] = event
-        return event
-    }
-    
-    func syncEvent(for queue: Queue) -> MTLEvent? {
-        return self.queueSyncEvents[Int(queue.index)]
-    }
-    
-
-    func freeSyncEvent(for queue: Queue) {
-        assert(self.queueSyncEvents[Int(queue.index)] != nil)
-        self.queueSyncEvents[Int(queue.index)] = nil
-    }
-
-    func makeTransientRegistry(index: Int, inflightFrameCount: Int, queue: Queue) -> MetalTransientResourceRegistry {
-        return MetalTransientResourceRegistry(device: self.device, inflightFrameCount: inflightFrameCount, queue: queue, transientRegistryIndex: index, persistentRegistry: self.resourceRegistry)
-    }
-
-    func generateFenceCommands(queue: Queue, frameCommandInfo: FrameCommandInfo<MetalRenderTargetDescriptor>, commandGenerator: ResourceCommandGenerator<MetalBackend>, compactedResourceCommands: inout [CompactedResourceCommand<MetalCompactedResourceCommandType>]) async {
-        // MARK: - Generate the fences
-        
-        let dependencies = commandGenerator.commandEncoderDependencies
-        
-        let commandEncoderCount = frameCommandInfo.commandEncoders.count
-        let reductionMatrix = dependencies.transitiveReduction(hasDependency: { $0 != nil })
-        
-        for sourceIndex in (0..<commandEncoderCount) { // sourceIndex always points to the producing pass.
-            let dependentRange = min(sourceIndex + 1, commandEncoderCount)..<commandEncoderCount
-            
-            var signalStages : MTLRenderStages = []
-            var signalIndex = -1
-            for dependentIndex in dependentRange where reductionMatrix.dependency(from: dependentIndex, on: sourceIndex) {
-                let dependency = dependencies.dependency(from: dependentIndex, on: sourceIndex)!
-                signalStages.formUnion(MTLRenderStages(dependency.signal.stages))
-                signalIndex = max(signalIndex, dependency.signal.index)
-            }
-            
-            if signalIndex < 0 { continue }
-            
-            var maxCommandBufferIndex = frameCommandInfo.commandEncoders[sourceIndex].commandBufferIndex
-            
-            let fence = MetalFenceHandle(encoderIndex: sourceIndex, queue: queue)
-            
-            compactedResourceCommands.append(CompactedResourceCommand<MetalCompactedResourceCommandType>(command: .updateFence(fence, afterStages: signalStages), index: signalIndex, order: .after))
-            
-            for dependentIndex in dependentRange where reductionMatrix.dependency(from: dependentIndex, on: sourceIndex) {
-                let dependency = dependencies.dependency(from: dependentIndex, on: sourceIndex)!
-                compactedResourceCommands.append(CompactedResourceCommand<MetalCompactedResourceCommandType>(command: .waitForFence(fence, beforeStages: MTLRenderStages(dependency.wait.stages)), index: dependency.wait.index, order: .before))
-                
-                maxCommandBufferIndex = max(maxCommandBufferIndex, frameCommandInfo.commandEncoders[dependentIndex].commandBufferIndex)
-            }
-            
-            fence.commandBufferIndex = frameCommandInfo.globalCommandBufferIndex(frameIndex: maxCommandBufferIndex)
-        }
-    }
-
-    func compactResourceCommands(queue: Queue, commandInfo: FrameCommandInfo<MetalRenderTargetDescriptor>, commandGenerator: ResourceCommandGenerator<MetalBackend>, into compactedResourceCommands: inout [CompactedResourceCommand<MetalCompactedResourceCommandType>]) async {
-        guard !commandGenerator.commands.isEmpty else { return }
-        assert(compactedResourceCommands.isEmpty)
-        
-        await self.generateFenceCommands(queue: queue, frameCommandInfo: commandInfo, commandGenerator: commandGenerator, compactedResourceCommands: &compactedResourceCommands)
-        
-        
-        let allocator = ThreadLocalTagAllocator(tag: .renderGraphResourceCommandArrayTag)
-        
-        var currentEncoderIndex = 0
-        var currentEncoder = commandInfo.commandEncoders[currentEncoderIndex]
-        
-        
-        var barrierResources: [Unmanaged<MTLResource>] = []
-        barrierResources.reserveCapacity(8) // we use memoryBarrier(resource) for up to eight resources, and memoryBarrier(scope) otherwise.
-        
-        var barrierScope: MTLBarrierScope = []
-        var barrierAfterStages: MTLRenderStages = []
-        var barrierBeforeStages: MTLRenderStages = []
-        var barrierLastIndex: Int = .max
-        
-        var encoderResidentResources = Set<MetalResidentResource>()
-        
-        var encoderUseResourceCommandIndex: Int = .max
-        var encoderUseResources = [UseResourceKey: [Unmanaged<MTLResource>]]()
-        
-        let addBarrier: (inout [CompactedResourceCommand<MetalCompactedResourceCommandType>]) -> Void = { compactedResourceCommands in
-            #if os(macOS) || targetEnvironment(macCatalyst)
-            let isRTBarrier = barrierScope.contains(.renderTargets) && !self.isAppleSiliconGPU
-            #else
-            let isRTBarrier = false
-            #endif
-            if barrierResources.count <= 8, !isRTBarrier {
-                let memory = allocator.allocate(capacity: barrierResources.count) as UnsafeMutablePointer<Unmanaged<MTLResource>>
-                memory.assign(from: barrierResources, count: barrierResources.count)
-                let bufferPointer = UnsafeMutableBufferPointer<MTLResource>(start: UnsafeMutableRawPointer(memory).assumingMemoryBound(to: MTLResource.self), count: barrierResources.count)
-                
-                compactedResourceCommands.append(.init(command: .resourceMemoryBarrier(resources: bufferPointer, afterStages: barrierAfterStages.last, beforeStages: barrierBeforeStages.first), index: barrierLastIndex, order: .before))
-            } else {
-                compactedResourceCommands.append(.init(command: .scopedMemoryBarrier(scope: barrierScope, afterStages: barrierAfterStages.last, beforeStages: barrierBeforeStages.first), index: barrierLastIndex, order: .before))
-            }
-            barrierResources.removeAll(keepingCapacity: true)
-            barrierScope = []
-            barrierAfterStages = []
-            barrierBeforeStages = []
-            barrierLastIndex = .max
-        }
-        
-        let useResources: (inout [CompactedResourceCommand<MetalCompactedResourceCommandType>]) -> Void = { compactedResourceCommands in
-            for (key, resources) in encoderUseResources where !resources.isEmpty {
-                let memory = allocator.allocate(capacity: resources.count) as UnsafeMutablePointer<Unmanaged<MTLResource>>
-                memory.assign(from: resources, count: resources.count)
-                let bufferPointer = UnsafeMutableBufferPointer<MTLResource>(start: UnsafeMutableRawPointer(memory).assumingMemoryBound(to: MTLResource.self), count: resources.count)
-                
-                compactedResourceCommands.append(.init(command: .useResources(bufferPointer, usage: key.usage, stages: key.stages), index: encoderUseResourceCommandIndex, order: .before))
-            }
-            encoderUseResourceCommandIndex = .max
-            encoderUseResources.removeAll(keepingCapacity: true)
-            encoderResidentResources.removeAll(keepingCapacity: true)
-        }
-        
-        for command in commandGenerator.commands {
-            if command.index >= barrierLastIndex { // For barriers, the barrier associated with command.index needs to happen _after_ any barriers required to happen _by_ barrierLastIndex
-                addBarrier(&compactedResourceCommands)
-            }
-            
-            while !currentEncoder.passRange.contains(command.index) {
-                currentEncoderIndex += 1
-                currentEncoder = commandInfo.commandEncoders[currentEncoderIndex]
-                
-                useResources(&compactedResourceCommands)
-                
-                assert(barrierScope == [])
-                assert(barrierResources.isEmpty)
-            }
-            
-            // Strategy:
-            // useResource should be batched together by usage to as early as possible in the encoder.
-            // memoryBarriers should be as late as possible.
-            switch command.command {
-            case .useResource(let resource, let usage, let stages, let allowReordering):
-                
-                var computedUsageType: MTLResourceUsage = []
-                if usage.contains(.inputAttachment) {
-                    assert(resource.type == .texture || resource.type == .hazardTrackingGroup)
-                    computedUsageType.formUnion(.read)
-                } else {
-                    if resource.type == .texture || HazardTrackingGroup<Texture>(resource) != nil, usage.contains(.shaderRead) {
-                        computedUsageType.formUnion(.sample)
-                    }
-                    if usage.contains(.shaderRead) {
-                        computedUsageType.formUnion(.read)
-                    }
-                    if usage.contains(.shaderWrite) {
-                        computedUsageType.formUnion(.write)
-                    }
-                }
-                
-                if !allowReordering {
-                    let memory: UnsafeMutablePointer<Unmanaged<MTLResource>>
-                    let count: Int
-                    if resource.type == .hazardTrackingGroup {
-                        let group = _HazardTrackingGroup(handle: resource.handle)
-                        let resources = group.resourcesPointer(ofType: Resource.self).pointee
-                        guard !resources.isEmpty else {
-                            break
-                        }
-                        memory = allocator.allocate(capacity: resources.count)
-                        var i = 0
-                        for resource in resources {
-                            guard let mtlResource = resource.backingResourcePointer else { continue }
-                            memory.advanced(by: i).initialize(to: .fromOpaque(mtlResource))
-                            i += 1
-                        }
-                        count = i
-                    } else {
-                        guard let mtlResource = resource.backingResourcePointer else { break }
-                        memory = allocator.allocate(capacity: 1)
-                        memory.initialize(to: .fromOpaque(mtlResource))
-                        count = 1
-                    }
-                    
-                    let bufferPointer = UnsafeMutableBufferPointer<MTLResource>(start: UnsafeMutableRawPointer(memory).assumingMemoryBound(to: MTLResource.self), count: count)
-                    compactedResourceCommands.append(.init(command: .useResources(bufferPointer, usage: computedUsageType, stages: MTLRenderStages(stages)), index: command.index, order: .before))
-                } else {
-                    if resource.type == .hazardTrackingGroup {
-                        let group = _HazardTrackingGroup(handle: resource.handle)
-                        let resources = group.resourcesPointer(ofType: Resource.self).pointee
-                        for resource in resources {
-                            guard let mtlResource = resource.backingResourcePointer else { continue }
-                            
-                            let key = MetalResidentResource(resource: .fromOpaque(mtlResource), stages: MTLRenderStages(stages), usage: computedUsageType)
-                            let (inserted, _) = encoderResidentResources.insert(key)
-                            if inserted {
-                                encoderUseResources[UseResourceKey(stages: MTLRenderStages(stages), usage: computedUsageType), default: []].append(.fromOpaque(mtlResource))
-                            }
-                        }
-                    } else {
-                        guard let mtlResource = resource.backingResourcePointer else { continue }
-                        let key = MetalResidentResource(resource: .fromOpaque(mtlResource), stages: MTLRenderStages(stages), usage: computedUsageType)
-                        let (inserted, _) = encoderResidentResources.insert(key)
-                        if inserted {
-                            encoderUseResources[UseResourceKey(stages: MTLRenderStages(stages), usage: computedUsageType), default: []].append(.fromOpaque(mtlResource))
-                        }
-                    }
-                    encoderUseResourceCommandIndex = min(command.index, encoderUseResourceCommandIndex)
-                }
-                
-            case .memoryBarrier(let resource, let afterUsage, let afterStages, let beforeCommand, let beforeUsage, let beforeStages, _):
-                
-                var scope: MTLBarrierScope = []
-                
-                #if os(macOS) || targetEnvironment(macCatalyst)
-                let isRTBarrier = afterUsage.isRenderTarget || beforeUsage.isRenderTarget
-                if isRTBarrier, !self.isAppleSiliconGPU {
-                    scope.formUnion(.renderTargets)
-                }
-                #else
-                let isRTBarrier = false
-                #endif
-                
-                if !isRTBarrier {
-                    if resource.type == .texture || HazardTrackingGroup<Texture>(resource) != nil {
-                        scope.formUnion(.textures)
-                    } else {
-                        scope.formUnion(.buffers)
-                    }
-                }
-                
-                if barrierResources.count < 8, resource.type != .hazardTrackingGroup {
-                    if let mtlResource = resource.backingResourcePointer {
-                        barrierResources.append(.fromOpaque(mtlResource))
-                    }
-                }
-                barrierScope.formUnion(scope)
-                barrierAfterStages.formUnion(MTLRenderStages(afterStages))
-                barrierBeforeStages.formUnion(MTLRenderStages(beforeStages))
-                barrierLastIndex = min(beforeCommand, barrierLastIndex)
-            }
-        }
-        
-        if barrierLastIndex < .max {
-            addBarrier(&compactedResourceCommands)
-        }
-        useResources(&compactedResourceCommands)
-        
-        compactedResourceCommands.sort()
-    }
-    
-    func didCompleteCommand(_ index: UInt64, queue: Queue, context: RenderGraphContextImpl<MetalBackend>) {
-        if index >= queue.lastSubmittedCommand, let contextRegistry = context.resourceRegistry {
-            Task {
-                try await Task.sleep(nanoseconds: 1_000_000_000) // wait for one second.
-                await context.withContext {
-                    if index >= queue.lastSubmittedCommand {
-                        // If there are no more pending commands on the queue and there haven't been for a number of seconds, we can make all of the transient allocators purgeable.
-                        contextRegistry.makeTransientAllocatorsPurgeable()
-                    }
-                }
-            }
-        }
-        MetalFenceRegistry.instance.clearCompletedFences()
-        MetalResourcePurgeabilityManager.instance.processPurgeabilityChanges()
-    }
-
-}
-
-#else
-
-@available(*, unavailable)
-typealias MetalBackend = UnavailableBackend
-
-#endif // canImport(Metal)
+//
+//  MetalRenderer.swift
+//  MetalRenderer
+//
+//  Created by Thomas Roughton on 23/12/17.
+//
+
+#if canImport(Metal)
+
+import SubstrateUtilities
+@preconcurrency import Metal
+
+extension MTLResourceOptions {
+    static var substrateTrackedHazards : MTLResourceOptions {
+        // This gives us a convenient way to toggle whether the RenderGraph or Metal should handle resource tracking.
+#if SUBSTRATE_USE_PLATFORM_HAZARD_TRACKING
+        if #available(macOS 10.15, *) {
+            return .hazardTrackingModeTracked
+        } else {
+            // Fallback on earlier versions
+            return []
+        }
+#else
+        return .hazardTrackingModeUntracked
+#endif
+    }
+}
+
+@available(OSX 10.15, iOS 13.0, tvOS 13.0, *)
+extension MTLHazardTrackingMode {
+    static var substrateTrackedHazards : MTLHazardTrackingMode {
+        // This gives us a convenient way to toggle whether the RenderGraph or Metal should handle resource tracking.
+#if SUBSTRATE_USE_PLATFORM_HAZARD_TRACKING
+        return .tracked
+#else
+        return .untracked
+#endif
+    }
+}
+
+#if targetEnvironment(macCatalyst)
+@objc protocol MTLBufferShim: MTLResource {
+    func didModifyRange(_ range: NSRange)
+}
+#endif
+
+extension MTLDevice {
+    @inlinable
+    public var isAppleSiliconGPU: Bool {
+        #if (os(iOS) || os(tvOS) || os(watchOS)) && !targetEnvironment(macCatalyst)
+        return true
+        #else
+        if #available(macOS 11.0, macCatalyst 14.0, *) {
+            return self.supportsFamily(.apple1)
+        } else {
+            return false
+        }
+        #endif
+    }
+}
+
+fileprivate func ??<T>(lhs: T?, rhs: () async -> T) async -> T {
+    if let result = lhs {
+        return result
+    }
+    return await rhs()
+}
+
+final class MetalBackend : SpecificRenderBackend {
+    @TaskLocal static var activeContext: RenderGraphContextImpl<MetalBackend>? = nil
+    
+    static var activeContextTaskLocal: TaskLocal<RenderGraphContextImpl<MetalBackend>?> { $activeContext }
+    
+    typealias BufferReference = MTLBufferReference
+    typealias TextureReference = MTLTextureReference
+    typealias ArgumentBufferReference = MTLBufferReference
+    typealias VisibleFunctionTableReference = MTLVisibleFunctionTable
+    typealias IntersectionFunctionTableReference = MTLIntersectionFunctionTable
+    typealias SamplerReference = MTLSamplerState
+    typealias ResourceReference = MTLResource
+    
+    typealias TransientResourceRegistry = MetalTransientResourceRegistry
+    typealias PersistentResourceRegistry = MetalPersistentResourceRegistry
+    
+    typealias CommandBuffer = MetalCommandBuffer
+    typealias RenderTargetDescriptor = MetalRenderTargetDescriptor
+    typealias Event = MTLEvent
+    typealias BackendQueue = MTLCommandQueue
+    
+    typealias CompactedResourceCommandType = MetalCompactedResourceCommandType
+    typealias InterEncoderDependencyType = CoarseDependency
+    
+    let device : MTLDevice
+    let resourceRegistry : MetalPersistentResourceRegistry
+    let stateCaches : MetalStateCaches
+    let enableValidation : Bool
+    let enableShaderHotReloading : Bool
+    
+    var queueSyncEvents = [MTLEvent?](repeating: nil, count: QueueRegistry.maxQueues)
+    
+    public init(device: MTLDevice?, libraryPath: String? = nil, enableValidation: Bool = true, enableShaderHotReloading: Bool = true) {
+        self.device = device ?? MTLCreateSystemDefaultDevice()!
+        self.stateCaches = MetalStateCaches(device: self.device, libraryPath: libraryPath)
+        self.resourceRegistry = MetalPersistentResourceRegistry(device: self.device, stateCaches: self.stateCaches)
+        self.enableValidation = enableValidation
+        self.enableShaderHotReloading = enableShaderHotReloading
+    }
+    
+    public var api : RenderAPI {
+        return .metal
+    }
+    
+    public var renderDevice: Any {
+        return self.device
+    }
+    
+    public var argumentBufferImpl: _ArgumentBufferImpl.Type {
+        MetalArgumentBufferImpl.self
+    }
+    
+    func reloadShaderLibraryIfNeeded() async {
+        if self.enableShaderHotReloading {
+            await self.stateCaches.checkForLibraryReload()
+        }
+    }
+    
+    @usableFromInline func materialisePersistentResource(_ resource: Resource) -> Bool {
+        switch resource.type {
+        case .texture:
+            return self.resourceRegistry.allocateTexture(Texture(resource)!) != nil
+        case .buffer:
+            return self.resourceRegistry.allocateBuffer(Buffer(resource)!) != nil
+        case .heap:
+            return self.resourceRegistry.allocateHeap(Heap(resource)!) != nil
+        case .argumentBuffer:
+            return self.resourceRegistry.allocateArgumentBuffer(ArgumentBuffer(resource)!) != nil
+        case .accelerationStructure:
+            return self.resourceRegistry.allocateAccelerationStructure(AccelerationStructure(resource)!) != nil
+        case .visibleFunctionTable:
+            return self.resourceRegistry.allocateVisibleFunctionTable(VisibleFunctionTable(resource)!) != nil
+        case .intersectionFunctionTable:
+            return self.resourceRegistry.allocateIntersectionFunctionTable(IntersectionFunctionTable(resource)!) != nil
+        default:
+            preconditionFailure("Unhandled resource type in materialiseResource")
+        }
+    }
+    
+    @usableFromInline func replaceBackingResource(for resource: Resource, with: Any?) -> Any? {
+        switch resource.type {
+        case .texture:
+            let texture = Texture(resource)!
+            let previousValue = texture.backingResourcePointer
+            texture.backingResourcePointer = (with as! MTLTexture?).map { Unmanaged<MTLTexture>.passRetained($0).toOpaque() }
+            return previousValue.map { Unmanaged<MTLTexture>.fromOpaque($0).takeRetainedValue() }
+        case .buffer:
+            let buffer = Buffer(resource)!
+            let previousValue = buffer.backingResourcePointer
+            buffer.backingResourcePointer = (with as! MTLBuffer?).map { Unmanaged<MTLBuffer>.passRetained($0).toOpaque() }
+            return previousValue.map { Unmanaged<MTLBuffer>.fromOpaque($0).takeRetainedValue() }
+        case .heap:
+            let heap = Heap(resource)!
+            let previousValue = heap.backingResourcePointer
+            heap.backingResourcePointer = (with as! MTLHeap?).map { Unmanaged<MTLHeap>.passRetained($0).toOpaque() }
+            return previousValue.map { Unmanaged<MTLHeap>.fromOpaque($0).takeRetainedValue() }
+        case .accelerationStructure:
+            let structure = AccelerationStructure(resource)!
+            let previousValue = structure.backingResourcePointer
+            structure.backingResourcePointer = (with as! MTLAccelerationStructure?).map { Unmanaged<MTLAccelerationStructure>.passRetained($0).toOpaque() }
+            return previousValue.map { Unmanaged<MTLAccelerationStructure>.fromOpaque($0).takeRetainedValue() }
+        default:
+            preconditionFailure("Unhandled resource type in replaceBackingResource")
+        }
+    }
+    
+    @usableFromInline func updateLabel(on resource: Resource) {
+        if let buffer = Buffer(resource), let mtlBuffer = buffer.mtlBuffer {
+            if !buffer._usesPersistentRegistry, buffer.storageMode == .shared || buffer.storageMode == .managed {
+                if let label = buffer.label {
+                    mtlBuffer.buffer.addDebugMarker(label, range: mtlBuffer.offset..<(mtlBuffer.offset + buffer.descriptor.length))
+                }
+            } else {
+                mtlBuffer.buffer.label = buffer.label
+            }
+        } else if let texture = Texture(resource) {
+            texture.mtlTexture?.label = texture.label
+        } else if let heap = Heap(resource) {
+            heap.mtlHeap.label = heap.label
+        }
+    }
+    
+    @usableFromInline func updatePurgeableState(for resource: Resource, to newState: ResourcePurgeableState?) -> ResourcePurgeableState {
+        let mtlState = MTLPurgeableState(newState)
+        if let buffer = Buffer(resource), let mtlBuffer = buffer.mtlBuffer?.wrappedValue {
+            return ResourcePurgeableState(
+                MetalResourcePurgeabilityManager.instance.setPurgeableState(on: mtlBuffer, to: mtlState)
+            )!
+        } else if let texture = Texture(resource), let mtlTexture = texture.mtlTexture {
+            return ResourcePurgeableState(
+                MetalResourcePurgeabilityManager.instance.setPurgeableState(on: mtlTexture, to: mtlState)
+            )!
+        } else if let heap = Heap(resource) {
+            return ResourcePurgeableState(
+                MetalResourcePurgeabilityManager.instance.setPurgeableState(on: heap.mtlHeap, to: mtlState)
+            )!
+        }
+        return .nonDiscardable
+    }
+    
+    @usableFromInline func sizeAndAlignment(for buffer: BufferDescriptor) -> (size: Int, alignment: Int) {
+        let sizeAndAlign = self.device.heapBufferSizeAndAlign(length: buffer.length, options: MTLResourceOptions(storageMode: buffer.storageMode, cacheMode: buffer.cacheMode, isAppleSiliconGPU: self.isAppleSiliconGPU))
+        return (sizeAndAlign.size, sizeAndAlign.align)
+    }
+    
+    @usableFromInline func sizeAndAlignment(for texture: TextureDescriptor) -> (size: Int, alignment: Int) {
+        let sizeAndAlign = self.device.heapTextureSizeAndAlign(descriptor: MTLTextureDescriptor(texture, usage: MTLTextureUsage(texture.usageHint), isAppleSiliconGPU: self.isAppleSiliconGPU))
+        return (sizeAndAlign.size, sizeAndAlign.align)
+    }
+    
+    @usableFromInline func usedSize(for heap: Heap) -> Int {
+        return heap.mtlHeap.usedSize
+    }
+    
+    @usableFromInline func currentAllocatedSize(for heap: Heap) -> Int {
+        return heap.mtlHeap.currentAllocatedSize
+    }
+    
+    @usableFromInline func maxAvailableSize(forAlignment alignment: Int, in heap: Heap) -> Int {
+        return heap.mtlHeap.maxAvailableSize(alignment: alignment)
+    }
+    
+    @available(macOS 11.0, iOS 14.0, *)
+    @usableFromInline func accelerationStructureSizes(for descriptor: AccelerationStructureDescriptor) -> AccelerationStructureSizes {
+        let sizes = self.device.accelerationStructureSizes(descriptor: descriptor.metalDescriptor())
+        return AccelerationStructureSizes(accelerationStructureSize: sizes.accelerationStructureSize, buildScratchBufferSize: sizes.buildScratchBufferSize, refitScratchBufferSize: sizes.refitScratchBufferSize)
+    }
+    
+    @usableFromInline func dispose(resource: Resource) {
+        self.resourceRegistry.dispose(resource: resource)
+    }
+    
+    public func supportsPixelFormat(_ pixelFormat: PixelFormat, usage: TextureUsage) -> Bool {
+        let usage = usage.subtracting([.blitSource, .blitDestination])
+        
+        switch pixelFormat {
+        case .depth24Unorm_stencil8:
+            #if os(macOS) || targetEnvironment(macCatalyst)
+            return self.device.isDepth24Stencil8PixelFormatSupported
+            #else
+            return false
+            #endif
+        case .r8Unorm_sRGB, .rg8Unorm_sRGB:
+            return self.isAppleSiliconGPU
+        case .bc1_rgba, .bc1_rgba_sRGB,
+             .bc2_rgba, .bc2_rgba_sRGB,
+             .bc3_rgba, .bc3_rgba_sRGB,
+             .bc4_rUnorm, .bc4_rSnorm,
+             .bc5_rgUnorm, .bc5_rgSnorm,
+             .bc6H_rgbFloat, .bc6H_rgbuFloat,
+             .bc7_rgbaUnorm, .bc7_rgbaUnorm_sRGB:
+            
+            #if os(macOS)
+            if usage.intersection([.shaderWrite, .colorAttachment]) != [] {
+                return false
+            }
+            if #available(macOS 11.0, *) {
+                return self.device.supportsBCTextureCompression
+            }
+            return !self.isAppleSiliconGPU
+            #else
+            return false
+            #endif
+        default:
+            return true
+        }
+    }
+    
+    public var isAppleSiliconGPU: Bool {
+        return self.device.isAppleSiliconGPU
+    }
+    
+    public var hasUnifiedMemory: Bool {
+        #if (os(iOS) || os(tvOS) || os(watchOS)) && !targetEnvironment(macCatalyst)
+        return true
+        #else
+        if #available(OSX 10.15, *) {
+            return self.device.hasUnifiedMemory
+        } else {
+            return self.device.name.contains("Intel")
+        }
+        #endif
+    }
+    
+    public var supportsMemorylessAttachments: Bool {
+        return self.isAppleSiliconGPU
+    }
+    
+    
+    @usableFromInline func buffer(_ buffer: Buffer, didModifyRange range: Range<Int>) {
+        #if os(macOS) || targetEnvironment(macCatalyst)
+        if range.isEmpty || self.isAppleSiliconGPU { return }
+        if buffer.descriptor.storageMode == .managed {
+            let mtlBuffer = buffer.mtlBuffer!
+            let offsetRange = (range.lowerBound + mtlBuffer.offset)..<(range.upperBound + mtlBuffer.offset)
+            #if targetEnvironment(macCatalyst)
+            unsafeBitCast(mtlBuffer.wrappedValue, to: MTLBufferShim.self).didModifyRange(NSMakeRange(offsetRange.lowerBound, offsetRange.count))
+            #else
+            mtlBuffer.wrappedValue.didModifyRange(offsetRange)
+            #endif
+        }
+        #endif
+    }
+    
+    @usableFromInline func buffer(_ buffer: ArgumentBuffer, didModifyRange range: Range<Int>) {
+        #if os(macOS) || targetEnvironment(macCatalyst)
+        if range.isEmpty || self.isAppleSiliconGPU { return }
+        if buffer.descriptor.storageMode == .managed {
+            let mtlBuffer = buffer.mtlBuffer!
+            let offsetRange = (range.lowerBound + mtlBuffer.offset)..<(range.upperBound + mtlBuffer.offset)
+            #if targetEnvironment(macCatalyst)
+            unsafeBitCast(mtlBuffer.wrappedValue, to: MTLBufferShim.self).didModifyRange(NSMakeRange(offsetRange.lowerBound, offsetRange.count))
+            #else
+            mtlBuffer.wrappedValue.didModifyRange(offsetRange)
+            #endif
+        }
+        #endif
+    }
+
+    @usableFromInline func registerExternalResource(_ resource: Resource, backingResource: Any) {
+        self.resourceRegistry.importExternalResource(resource, backingResource: backingResource)
+    }
+    
+    public func backingResource(_ resource: Resource) -> Any? {
+        if let buffer = Buffer(resource) {
+            return buffer[\.backingResources].map { Unmanaged<MTLBuffer>.fromOpaque(UnsafeRawPointer($0)).takeUnretainedValue() }
+        } else if let texture = Texture(resource) {
+            return texture[\.backingResources].map { Unmanaged<MTLTexture>.fromOpaque(UnsafeRawPointer($0)).takeUnretainedValue() }
+        } else if let heap = Heap(resource) {
+            return heap[\.backingResources].map { Unmanaged<MTLHeap>.fromOpaque(UnsafeRawPointer($0)).takeUnretainedValue() }
+        } else if let accelerationStructure = AccelerationStructure(resource), #available(macOS 11.0, iOS 14.0, *) {
+            return accelerationStructure[\.backingResources].map { Unmanaged<MTLAccelerationStructure>.fromOpaque(UnsafeRawPointer($0)).takeUnretainedValue() }
+        }
+        return nil
+    }
+    
+    @usableFromInline func renderPipelineState(for descriptor: RenderPipelineDescriptor) async -> RenderPipelineState {
+        return await self.stateCaches.renderPipelineState(descriptor: descriptor)!
+    }
+    
+    @usableFromInline func computePipelineState(for descriptor: ComputePipelineDescriptor) async -> ComputePipelineState {
+        return await self.stateCaches.computePipelineState(descriptor: descriptor)!
+    }
+    
+    @usableFromInline func depthStencilState(for descriptor: DepthStencilDescriptor) async -> DepthStencilState {
+        return await self.stateCaches.depthStencilCache[descriptor]
+    }
+    
+    @usableFromInline func samplerState(for descriptor: SamplerDescriptor) async -> SamplerState {
+        return await self.resourceRegistry[descriptor]
+    }
+    
+    @usableFromInline func copyTextureBytes(from texture: Texture, to bytes: UnsafeMutableRawPointer, bytesPerRow: Int, region: Region, mipmapLevel: Int) async {
+        assert(texture.flags.contains(.persistent) || Self.activeContext != nil, "GPU memory for a transient texture may not be accessed outside of a RenderGraph RenderPass.")
+        
+        texture.mtlTexture!.getBytes(bytes, bytesPerRow: bytesPerRow, from: MTLRegion(region), mipmapLevel: mipmapLevel)
+    }
+    
+    @usableFromInline func replaceTextureRegion(texture: Texture, region: Region, mipmapLevel: Int, withBytes bytes: UnsafeRawPointer, bytesPerRow: Int) async {
+        assert(texture.flags.contains(.persistent) || Self.activeContext != nil, "GPU memory for a transient texture may not be accessed outside of a RenderGraph RenderPass.")
+        
+        texture.mtlTexture!.replace(region: MTLRegion(region), mipmapLevel: mipmapLevel, withBytes: bytes, bytesPerRow: bytesPerRow)
+    }
+    
+    @usableFromInline func replaceTextureRegion(texture: Texture, region: Region, mipmapLevel: Int, slice: Int, withBytes bytes: UnsafeRawPointer, bytesPerRow: Int, bytesPerImage: Int) async {
+        assert(texture.flags.contains(.persistent) || Self.activeContext != nil, "GPU memory for a transient texture may not be accessed outside of a RenderGraph RenderPass.")
+               
+        texture.mtlTexture!.replace(region: MTLRegion(region), mipmapLevel: mipmapLevel, slice: slice, withBytes: bytes, bytesPerRow: bytesPerRow, bytesPerImage: bytesPerImage)
+    }
+    
+    @usableFromInline
+    func renderPipelineReflection(descriptor: RenderPipelineDescriptor) async -> PipelineReflection? {
+        return await self.stateCaches.renderPipelineReflection(descriptor: descriptor)
+    }
+    
+    @usableFromInline
+    func computePipelineReflection(descriptor: ComputePipelineDescriptor) async -> PipelineReflection? {
+        return await self.stateCaches.computePipelineReflection(descriptor: descriptor)
+    }
+
+    @usableFromInline var pushConstantPath: ResourceBindingPath {
+        return ResourceBindingPath(type: .buffer, index: 0, argumentBufferIndex: nil, stages: [.vertex, .fragment]) // Push constants go at index 0
+    }
+    
+    @usableFromInline func argumentBufferPath(at index: Int, stages: RenderStages) -> ResourceBindingPath {
+        let stages = MTLRenderStages(stages)
+        return ResourceBindingPath(type: .buffer, index: index + 1, argumentBufferIndex: nil, stages: stages) // Push constants go at index 0
+    }
+    
+    // MARK: - SpecificRenderBackend conformance
+    
+    static var requiresResourceResidencyTracking: Bool {
+        // Metal requires useResource calls for all untracked resources.
+        return true
+    }
+    
+    var requiresEmulatedInputAttachments: Bool {
+        return !self.isAppleSiliconGPU
+    }
+    
+    func fillVisibleFunctionTable(_ table: VisibleFunctionTable, firstUseCommandIndex: Int) async {
+        guard #available(macOS 11.0, iOS 14.0, *) else { preconditionFailure() }
+        
+        let pipelineState = Unmanaged<AnyObject>.fromOpaque(UnsafeRawPointer(table.pipelineState.state)).takeUnretainedValue()
+        let mtlTable = table.mtlVisibleFunctionTable!
+        
+        if let renderPipeline = pipelineState as? MTLRenderPipelineState {
+            guard #available(macOS 12.0, iOS 15.0, *) else {
+                preconditionFailure()
+            }
+            for (i, function) in table.functions.enumerated() {
+                guard let function = function, let mtlFunction = await stateCaches.functionCache.function(for: function) else { continue }
+                mtlTable.setFunction(renderPipeline.functionHandle(function: mtlFunction, stage: MTLRenderStages(table.descriptor.renderStage)), index: i)
+            }
+        } else {
+            let computePipeline = pipelineState as! MTLComputePipelineState
+            for (i, function) in table.functions.enumerated() {
+                guard let function = function, let mtlFunction = await stateCaches.functionCache.function(for: function) else { continue }
+                mtlTable.setFunction(computePipeline.functionHandle(function: mtlFunction), index: i)
+            }
+        }
+    }
+
+    func fillIntersectionFunctionTable(_ table: IntersectionFunctionTable, firstUseCommandIndex: Int) async {
+        guard #available(macOS 11.0, iOS 14.0, *) else { preconditionFailure() }
+        
+        let pipelineState = Unmanaged<AnyObject>.fromOpaque(UnsafeRawPointer(table.pipelineState.state)).takeUnretainedValue()
+        let mtlTable = table.mtlIntersectionFunctionTable!
+        
+        for (i, buffer) in table.descriptor.buffers.enumerated() {
+            guard let buffer = buffer else { continue }
+            switch buffer {
+            case .buffer(let buffer, let offset):
+                guard let mtlBufferRef = buffer.mtlBuffer else { continue }
+                mtlTable.setBuffer(mtlBufferRef.buffer, offset: mtlBufferRef.offset + offset, index: i)
+            case .functionTable(let functionTable):
+                guard let mtlFunctionTable = functionTable.mtlVisibleFunctionTable else { continue }
+                mtlTable.setVisibleFunctionTable(mtlFunctionTable, bufferIndex: i)
+            }
+        }
+        
+        if let renderPipeline = pipelineState as? MTLRenderPipelineState {
+            guard #available(macOS 12.0, iOS 15.0, *) else {
+                preconditionFailure()
+            }
+            for (i, function) in table.descriptor.functions.enumerated() {
+                guard let function = function else { continue }
+                
+                switch function {
+                case .defaultOpaqueFunction(let inputAttributes):
+                    var intersectionFunctionSignature = MTLIntersectionFunctionSignature()
+                    if inputAttributes.contains(.instancing) {
+                        intersectionFunctionSignature.formUnion(.instancing)
+                    }
+                    if inputAttributes.contains(.triangleData) {
+                        intersectionFunctionSignature.formUnion(.triangleData)
+                    }
+                    if inputAttributes.contains(.worldSpaceData) {
+                        intersectionFunctionSignature.formUnion(.worldSpaceData)
+                    }
+                    mtlTable.setOpaqueTriangleIntersectionFunction(signature: intersectionFunctionSignature, index: i)
+                case .function(let functionDescriptor):
+                    guard let mtlFunction = await stateCaches.functionCache.function(for: functionDescriptor) else { continue }
+                    mtlTable.setFunction(renderPipeline.functionHandle(function: mtlFunction, stage: MTLRenderStages(table.descriptor.renderStage)), index: i)
+                }
+            }
+        } else {
+            let computePipeline = pipelineState as! MTLComputePipelineState
+            for (i, function) in table.descriptor.functions.enumerated() {
+                guard let function = function else { continue }
+                
+                switch function {
+                case .defaultOpaqueFunction(let inputAttributes):
+                    var intersectionFunctionSignature = MTLIntersectionFunctionSignature()
+                    if inputAttributes.contains(.instancing) {
+                        intersectionFunctionSignature.formUnion(.instancing)
+                    }
+                    if inputAttributes.contains(.triangleData) {
+                        intersectionFunctionSignature.formUnion(.triangleData)
+                    }
+                    if inputAttributes.contains(.worldSpaceData) {
+                        intersectionFunctionSignature.formUnion(.worldSpaceData)
+                    }
+                    mtlTable.setOpaqueTriangleIntersectionFunction(signature: intersectionFunctionSignature, index: i)
+                case .function(let functionDescriptor):
+                    guard let mtlFunction = await stateCaches.functionCache.function(for: functionDescriptor) else { continue }
+                    mtlTable.setFunction(computePipeline.functionHandle(function: mtlFunction), index: i)
+                }
+            }
+        }
+    }
+    
+    func makeQueue(renderGraphQueue: Queue) -> MetalCommandQueue {
+        return MetalCommandQueue(backend: self, queue: self.device.makeCommandQueue()!)
+    }
+
+    func makeSyncEvent(for queue: Queue) -> MTLEvent {
+        let event = self.device.makeEvent()!
+        self.queueSyncEvents[Int(queue.index)] = event
+        return event
+    }
+    
+    func syncEvent(for queue: Queue) -> MTLEvent? {
+        return self.queueSyncEvents[Int(queue.index)]
+    }
+    
+
+    func freeSyncEvent(for queue: Queue) {
+        assert(self.queueSyncEvents[Int(queue.index)] != nil)
+        self.queueSyncEvents[Int(queue.index)] = nil
+    }
+
+    func makeTransientRegistry(index: Int, inflightFrameCount: Int, queue: Queue) -> MetalTransientResourceRegistry {
+        return MetalTransientResourceRegistry(device: self.device, inflightFrameCount: inflightFrameCount, queue: queue, transientRegistryIndex: index, persistentRegistry: self.resourceRegistry)
+    }
+
+    func generateFenceCommands(queue: Queue, frameCommandInfo: FrameCommandInfo<MetalRenderTargetDescriptor>, commandGenerator: ResourceCommandGenerator<MetalBackend>, compactedResourceCommands: inout [CompactedResourceCommand<MetalCompactedResourceCommandType>]) async {
+        // MARK: - Generate the fences
+        
+        let dependencies = commandGenerator.commandEncoderDependencies
+        
+        let commandEncoderCount = frameCommandInfo.commandEncoders.count
+        let reductionMatrix = dependencies.transitiveReduction(hasDependency: { $0 != nil })
+        
+        for sourceIndex in (0..<commandEncoderCount) { // sourceIndex always points to the producing pass.
+            let dependentRange = min(sourceIndex + 1, commandEncoderCount)..<commandEncoderCount
+            
+            var signalStages : MTLRenderStages = []
+            var signalIndex = -1
+            for dependentIndex in dependentRange where reductionMatrix.dependency(from: dependentIndex, on: sourceIndex) {
+                let dependency = dependencies.dependency(from: dependentIndex, on: sourceIndex)!
+                signalStages.formUnion(MTLRenderStages(dependency.signal.stages))
+                signalIndex = max(signalIndex, dependency.signal.index)
+            }
+            
+            if signalIndex < 0 { continue }
+            
+            var maxCommandBufferIndex = frameCommandInfo.commandEncoders[sourceIndex].commandBufferIndex
+            
+            let fence = MetalFenceHandle(encoderIndex: sourceIndex, queue: queue)
+            
+            compactedResourceCommands.append(CompactedResourceCommand<MetalCompactedResourceCommandType>(command: .updateFence(fence, afterStages: signalStages), index: signalIndex, order: .after))
+            
+            for dependentIndex in dependentRange where reductionMatrix.dependency(from: dependentIndex, on: sourceIndex) {
+                let dependency = dependencies.dependency(from: dependentIndex, on: sourceIndex)!
+                compactedResourceCommands.append(CompactedResourceCommand<MetalCompactedResourceCommandType>(command: .waitForFence(fence, beforeStages: MTLRenderStages(dependency.wait.stages)), index: dependency.wait.index, order: .before))
+                
+                maxCommandBufferIndex = max(maxCommandBufferIndex, frameCommandInfo.commandEncoders[dependentIndex].commandBufferIndex)
+            }
+            
+            fence.commandBufferIndex = frameCommandInfo.globalCommandBufferIndex(frameIndex: maxCommandBufferIndex)
+        }
+    }
+
+    func compactResourceCommands(queue: Queue, commandInfo: FrameCommandInfo<MetalRenderTargetDescriptor>, commandGenerator: ResourceCommandGenerator<MetalBackend>, into compactedResourceCommands: inout [CompactedResourceCommand<MetalCompactedResourceCommandType>]) async {
+        guard !commandGenerator.commands.isEmpty else { return }
+        assert(compactedResourceCommands.isEmpty)
+        
+        await self.generateFenceCommands(queue: queue, frameCommandInfo: commandInfo, commandGenerator: commandGenerator, compactedResourceCommands: &compactedResourceCommands)
+        
+        
+        let allocator = ThreadLocalTagAllocator(tag: .renderGraphResourceCommandArrayTag)
+        
+        var currentEncoderIndex = 0
+        var currentEncoder = commandInfo.commandEncoders[currentEncoderIndex]
+        
+        
+        var barrierResources: [Unmanaged<MTLResource>] = []
+        barrierResources.reserveCapacity(8) // we use memoryBarrier(resource) for up to eight resources, and memoryBarrier(scope) otherwise.
+        
+        var barrierScope: MTLBarrierScope = []
+        var barrierAfterStages: MTLRenderStages = []
+        var barrierBeforeStages: MTLRenderStages = []
+        var barrierLastIndex: Int = .max
+        
+        var encoderResidentResources = Set<MetalResidentResource>()
+        
+        var encoderUseResourceCommandIndex: Int = .max
+        var encoderUseResources = [UseResourceKey: [Unmanaged<MTLResource>]]()
+        
+        let addBarrier: (inout [CompactedResourceCommand<MetalCompactedResourceCommandType>]) -> Void = { compactedResourceCommands in
+            #if os(macOS) || targetEnvironment(macCatalyst)
+            let isRTBarrier = barrierScope.contains(.renderTargets) && !self.isAppleSiliconGPU
+            #else
+            let isRTBarrier = false
+            #endif
+            if barrierResources.count <= 8, !isRTBarrier {
+                let memory = allocator.allocate(capacity: barrierResources.count) as UnsafeMutablePointer<Unmanaged<MTLResource>>
+                memory.assign(from: barrierResources, count: barrierResources.count)
+                let bufferPointer = UnsafeMutableBufferPointer<MTLResource>(start: UnsafeMutableRawPointer(memory).assumingMemoryBound(to: MTLResource.self), count: barrierResources.count)
+                
+                compactedResourceCommands.append(.init(command: .resourceMemoryBarrier(resources: bufferPointer, afterStages: barrierAfterStages.last, beforeStages: barrierBeforeStages.first), index: barrierLastIndex, order: .before))
+            } else {
+                compactedResourceCommands.append(.init(command: .scopedMemoryBarrier(scope: barrierScope, afterStages: barrierAfterStages.last, beforeStages: barrierBeforeStages.first), index: barrierLastIndex, order: .before))
+            }
+            barrierResources.removeAll(keepingCapacity: true)
+            barrierScope = []
+            barrierAfterStages = []
+            barrierBeforeStages = []
+            barrierLastIndex = .max
+        }
+        
+        let useResources: (inout [CompactedResourceCommand<MetalCompactedResourceCommandType>]) -> Void = { compactedResourceCommands in
+            for (key, resources) in encoderUseResources where !resources.isEmpty {
+                let memory = allocator.allocate(capacity: resources.count) as UnsafeMutablePointer<Unmanaged<MTLResource>>
+                memory.assign(from: resources, count: resources.count)
+                let bufferPointer = UnsafeMutableBufferPointer<MTLResource>(start: UnsafeMutableRawPointer(memory).assumingMemoryBound(to: MTLResource.self), count: resources.count)
+                
+                compactedResourceCommands.append(.init(command: .useResources(bufferPointer, usage: key.usage, stages: key.stages), index: encoderUseResourceCommandIndex, order: .before))
+            }
+            encoderUseResourceCommandIndex = .max
+            encoderUseResources.removeAll(keepingCapacity: true)
+            encoderResidentResources.removeAll(keepingCapacity: true)
+        }
+        
+        for command in commandGenerator.commands {
+            if command.index >= barrierLastIndex { // For barriers, the barrier associated with command.index needs to happen _after_ any barriers required to happen _by_ barrierLastIndex
+                addBarrier(&compactedResourceCommands)
+            }
+            
+            while !currentEncoder.passRange.contains(command.index) {
+                currentEncoderIndex += 1
+                currentEncoder = commandInfo.commandEncoders[currentEncoderIndex]
+                
+                useResources(&compactedResourceCommands)
+                
+                assert(barrierScope == [])
+                assert(barrierResources.isEmpty)
+            }
+            
+            // Strategy:
+            // useResource should be batched together by usage to as early as possible in the encoder.
+            // memoryBarriers should be as late as possible.
+            switch command.command {
+            case .useResource(let resource, let usage, let stages, let allowReordering):
+                
+                var computedUsageType: MTLResourceUsage = []
+                if usage.contains(.inputAttachment) {
+                    assert(resource.type == .texture || resource.type == .hazardTrackingGroup)
+                    computedUsageType.formUnion(.read)
+                } else {
+                    if resource.type == .texture || HazardTrackingGroup<Texture>(resource) != nil, usage.contains(.shaderRead) {
+                        computedUsageType.formUnion(.sample)
+                    }
+                    if usage.contains(.shaderRead) {
+                        computedUsageType.formUnion(.read)
+                    }
+                    if usage.contains(.shaderWrite) {
+                        computedUsageType.formUnion(.write)
+                    }
+                }
+                
+                if !allowReordering {
+                    let memory: UnsafeMutablePointer<Unmanaged<MTLResource>>
+                    let count: Int
+                    if resource.type == .hazardTrackingGroup {
+                        let group = _HazardTrackingGroup(handle: resource.handle)
+                        let resources = group.resourcesPointer(ofType: Resource.self).pointee
+                        guard !resources.isEmpty else {
+                            break
+                        }
+                        memory = allocator.allocate(capacity: resources.count)
+                        var i = 0
+                        for resource in resources {
+                            guard let mtlResource = resource.backingResourcePointer else { continue }
+                            memory.advanced(by: i).initialize(to: .fromOpaque(mtlResource))
+                            i += 1
+                        }
+                        count = i
+                    } else {
+                        guard let mtlResource = resource.backingResourcePointer else { break }
+                        memory = allocator.allocate(capacity: 1)
+                        memory.initialize(to: .fromOpaque(mtlResource))
+                        count = 1
+                    }
+                    
+                    let bufferPointer = UnsafeMutableBufferPointer<MTLResource>(start: UnsafeMutableRawPointer(memory).assumingMemoryBound(to: MTLResource.self), count: count)
+                    compactedResourceCommands.append(.init(command: .useResources(bufferPointer, usage: computedUsageType, stages: MTLRenderStages(stages)), index: command.index, order: .before))
+                } else {
+                    if resource.type == .hazardTrackingGroup {
+                        let group = _HazardTrackingGroup(handle: resource.handle)
+                        let resources = group.resourcesPointer(ofType: Resource.self).pointee
+                        for resource in resources {
+                            guard let mtlResource = resource.backingResourcePointer else { continue }
+                            
+                            let key = MetalResidentResource(resource: .fromOpaque(mtlResource), stages: MTLRenderStages(stages), usage: computedUsageType)
+                            let (inserted, _) = encoderResidentResources.insert(key)
+                            if inserted {
+                                encoderUseResources[UseResourceKey(stages: MTLRenderStages(stages), usage: computedUsageType), default: []].append(.fromOpaque(mtlResource))
+                            }
+                        }
+                    } else {
+                        guard let mtlResource = resource.backingResourcePointer else { continue }
+                        let key = MetalResidentResource(resource: .fromOpaque(mtlResource), stages: MTLRenderStages(stages), usage: computedUsageType)
+                        let (inserted, _) = encoderResidentResources.insert(key)
+                        if inserted {
+                            encoderUseResources[UseResourceKey(stages: MTLRenderStages(stages), usage: computedUsageType), default: []].append(.fromOpaque(mtlResource))
+                        }
+                    }
+                    encoderUseResourceCommandIndex = min(command.index, encoderUseResourceCommandIndex)
+                }
+                
+            case .memoryBarrier(let resource, let afterUsage, let afterStages, let beforeCommand, let beforeUsage, let beforeStages, _):
+                
+                var scope: MTLBarrierScope = []
+                
+                #if os(macOS) || targetEnvironment(macCatalyst)
+                let isRTBarrier = afterUsage.isRenderTarget || beforeUsage.isRenderTarget
+                if isRTBarrier, !self.isAppleSiliconGPU {
+                    scope.formUnion(.renderTargets)
+                }
+                #else
+                let isRTBarrier = false
+                #endif
+                
+                if !isRTBarrier {
+                    if resource.type == .texture || HazardTrackingGroup<Texture>(resource) != nil {
+                        scope.formUnion(.textures)
+                    } else {
+                        scope.formUnion(.buffers)
+                    }
+                }
+                
+                if barrierResources.count < 8, resource.type != .hazardTrackingGroup {
+                    if let mtlResource = resource.backingResourcePointer {
+                        barrierResources.append(.fromOpaque(mtlResource))
+                    }
+                }
+                barrierScope.formUnion(scope)
+                barrierAfterStages.formUnion(MTLRenderStages(afterStages))
+                barrierBeforeStages.formUnion(MTLRenderStages(beforeStages))
+                barrierLastIndex = min(beforeCommand, barrierLastIndex)
+            }
+        }
+        
+        if barrierLastIndex < .max {
+            addBarrier(&compactedResourceCommands)
+        }
+        useResources(&compactedResourceCommands)
+        
+        compactedResourceCommands.sort()
+    }
+    
+    func didCompleteCommand(_ index: UInt64, queue: Queue, context: RenderGraphContextImpl<MetalBackend>) {
+        if index >= queue.lastSubmittedCommand, let contextRegistry = context.resourceRegistry {
+            Task {
+                try await Task.sleep(nanoseconds: 1_000_000_000) // wait for one second.
+                await context.withContext {
+                    if index >= queue.lastSubmittedCommand {
+                        // If there are no more pending commands on the queue and there haven't been for a number of seconds, we can make all of the transient allocators purgeable.
+                        contextRegistry.makeTransientAllocatorsPurgeable()
+                    }
+                }
+            }
+        }
+        MetalFenceRegistry.instance.clearCompletedFences()
+        MetalResourcePurgeabilityManager.instance.processPurgeabilityChanges()
+    }
+
+}
+
+#else
+
+@available(*, unavailable)
+typealias MetalBackend = UnavailableBackend
+
+#endif // canImport(Metal)