//
//  Descriptors.swift
//  MetalRenderer
//
//  Created by Thomas Roughton on 24/12/17.
//

#if canImport(Metal)

import Metal
import SubstrateUtilities

enum RenderTargetTextureError : Error {
    case invalidSizeDrawable(Texture, requestedSize: Size, drawableSize: Size)
    case unableToRetrieveDrawable(Texture)
}


@available(iOS 14.0, macOS 11.0, *)
extension AccelerationStructureDescriptor.TriangleGeometryDescriptor {
    func metalDescriptor(resourceMap: FrameResourceMap<MetalBackend>) -> MTLAccelerationStructureTriangleGeometryDescriptor {
        let mtlTriangleDescriptor = MTLAccelerationStructureTriangleGeometryDescriptor()
        mtlTriangleDescriptor.triangleCount = self.triangleCount
        
        let indexBuffer = self.indexBuffer.map { resourceMap[$0]! }
        mtlTriangleDescriptor.indexBuffer = indexBuffer?.buffer
        mtlTriangleDescriptor.indexBufferOffset = (indexBuffer?.offset ?? 0) + self.indexBufferOffset
        mtlTriangleDescriptor.indexType = MTLIndexType(self.indexType)
        
        let vertexBuffer = resourceMap[self.vertexBuffer]!
        mtlTriangleDescriptor.vertexBuffer = vertexBuffer.buffer
        mtlTriangleDescriptor.vertexBufferOffset = vertexBuffer.offset + self.vertexBufferOffset
        mtlTriangleDescriptor.vertexStride = self.vertexStride
        
        return mtlTriangleDescriptor
    }
}

@available(iOS 14.0, macOS 11.0, *)
extension AccelerationStructureDescriptor.BoundingBoxGeometryDescriptor {
    func metalDescriptor(resourceMap: FrameResourceMap<MetalBackend>) -> MTLAccelerationStructureBoundingBoxGeometryDescriptor {
        let mtlBoundingBoxDescriptor = MTLAccelerationStructureBoundingBoxGeometryDescriptor()
        mtlBoundingBoxDescriptor.boundingBoxCount = self.boundingBoxCount
        
        let buffer = resourceMap[self.boundingBoxBuffer]!
        mtlBoundingBoxDescriptor.boundingBoxBuffer = buffer.buffer
        mtlBoundingBoxDescriptor.boundingBoxBufferOffset = buffer.offset + self.boundingBoxBufferOffset
        mtlBoundingBoxDescriptor.boundingBoxStride = self.boundingBoxStride
        
        return mtlBoundingBoxDescriptor
    }
}

@available(iOS 14.0, macOS 11.0, *)
extension AccelerationStructureDescriptor.GeometryDescriptor {
    func metalDescriptor(resourceMap: FrameResourceMap<MetalBackend>) -> MTLAccelerationStructureGeometryDescriptor {
        let mtlGeometryDescriptor: MTLAccelerationStructureGeometryDescriptor
        switch self.geometry {
        case .boundingBox(let boundingBox):
            mtlGeometryDescriptor = boundingBox.metalDescriptor(resourceMap: resourceMap)
        case .triangle(let triangle):
            mtlGeometryDescriptor = triangle.metalDescriptor(resourceMap: resourceMap)
        }
        
        mtlGeometryDescriptor.intersectionFunctionTableOffset = self.intersectionFunctionTableOffset
        mtlGeometryDescriptor.opaque = self.isOpaque
        mtlGeometryDescriptor.allowDuplicateIntersectionFunctionInvocation = self.canInvokeIntersectionFunctionsMultipleTimesPerIntersection
        
        return mtlGeometryDescriptor
    }
}

@available(iOS 14.0, macOS 11.0, *)
extension Array where Element == AccelerationStructureDescriptor.GeometryDescriptor {
    func metalDescriptor(resourceMap: FrameResourceMap<MetalBackend>) -> MTLPrimitiveAccelerationStructureDescriptor {
        let mtlPrimitiveDescriptor = MTLPrimitiveAccelerationStructureDescriptor()
        mtlPrimitiveDescriptor.geometryDescriptors =
            self.map { $0.metalDescriptor(resourceMap: resourceMap) }
        
        return mtlPrimitiveDescriptor
    }
}

@available(iOS 14.0, macOS 11.0, *)
extension AccelerationStructureDescriptor.InstanceStructureDescriptor {
    func metalDescriptor(resourceMap: FrameResourceMap<MetalBackend>) -> MTLInstanceAccelerationStructureDescriptor {
        let mtlInstanceDescriptor = MTLInstanceAccelerationStructureDescriptor()
        mtlInstanceDescriptor.instanceCount = self.instanceCount
        
        let instanceDescriptorBuffer = resourceMap[self.instanceDescriptorBuffer]!
        mtlInstanceDescriptor.instanceDescriptorBuffer = instanceDescriptorBuffer.buffer
        mtlInstanceDescriptor.instanceDescriptorBufferOffset = instanceDescriptorBuffer.offset + self.instanceDescriptorBufferOffset
        mtlInstanceDescriptor.instanceDescriptorStride = self.instanceDescriptorStride
        
        mtlInstanceDescriptor.instancedAccelerationStructures = self.primitiveStructures.map { resourceMap[$0]! as! MTLAccelerationStructure }
        
        return mtlInstanceDescriptor
    }
}

@available(iOS 14.0, macOS 11.0, *)
extension AccelerationStructureDescriptor {
    
    func metalDescriptor(resourceMap: FrameResourceMap<MetalBackend>) -> MTLAccelerationStructureDescriptor {
        let descriptor: MTLAccelerationStructureDescriptor
        switch self.type {
        case .bottomLevelPrimitive(let bottomLevelDescriptor):
            descriptor = bottomLevelDescriptor.metalDescriptor(resourceMap: resourceMap)
            
        case .topLevelInstance(let topLevelDescriptor):
            descriptor = topLevelDescriptor.metalDescriptor(resourceMap: resourceMap)
        }
        
        if self.flags.contains(.preferFastBuild) {
            descriptor.usage.formUnion(.preferFastBuild)
        }
        
        if self.flags.contains(.refittable) {
            descriptor.usage.formUnion(.refit)
        }
        
        return descriptor
    }
}

extension MTLHeapDescriptor {
    convenience init(_ descriptor: HeapDescriptor, isAppleSiliconGPU: Bool) {
        self.init()
        
        self.size = descriptor.size
        if #available(macOS 10.15, iOS 13.0, tvOS 13.0, *) {
            switch descriptor.type {
            case .automaticPlacement:
                self.type = .automatic
            case .sparseTexture:
                if isAppleSiliconGPU, #available(macOS 11.0, macCatalyst 14.0, *) {
                    self.type = .sparse
                } else {
                    self.type = .automatic
                }
            }
        }
        self.storageMode = MTLStorageMode(descriptor.storageMode, isAppleSiliconGPU: isAppleSiliconGPU)
        self.cpuCacheMode = MTLCPUCacheMode(descriptor.cacheMode)
        
        if #available(OSX 10.15, iOS 13.0, tvOS 13.0, *) {
            self.hazardTrackingMode = .substrateTrackedHazards
        }
    }
}

extension MTLStencilDescriptor {
    convenience init(_ descriptor: StencilDescriptor) {
        self.init()
        
        self.stencilCompareFunction = MTLCompareFunction(descriptor.stencilCompareFunction)
        self.stencilFailureOperation = MTLStencilOperation(descriptor.stencilFailureOperation)
        self.depthFailureOperation = MTLStencilOperation(descriptor.depthFailureOperation)
        self.depthStencilPassOperation = MTLStencilOperation(descriptor.depthStencilPassOperation)
        self.readMask = descriptor.readMask
        self.writeMask = descriptor.writeMask
    }
}

extension MTLDepthStencilDescriptor {
    convenience init(_ descriptor: DepthStencilDescriptor) {
        self.init()
        
        if descriptor.backFaceStencil == descriptor.frontFaceStencil {
            let stencilDescriptor = MTLStencilDescriptor(descriptor.backFaceStencil)
            self.backFaceStencil = stencilDescriptor
            self.frontFaceStencil = stencilDescriptor
        } else {
            self.backFaceStencil = MTLStencilDescriptor(descriptor.backFaceStencil)
            self.frontFaceStencil = MTLStencilDescriptor(descriptor.frontFaceStencil)
        }
        
        self.depthCompareFunction = MTLCompareFunction(descriptor.depthCompareFunction)
        self.isDepthWriteEnabled = descriptor.isDepthWriteEnabled
    }
}

extension MTLSamplerDescriptor {
    convenience init(_ descriptor: SamplerDescriptor, isAppleSiliconGPU: Bool) {
        self.init()
        
        self.minFilter = MTLSamplerMinMagFilter(descriptor.minFilter)
        self.magFilter = MTLSamplerMinMagFilter(descriptor.magFilter)
        self.mipFilter = MTLSamplerMipFilter(descriptor.mipFilter)
        self.maxAnisotropy = descriptor.maxAnisotropy
        self.sAddressMode = MTLSamplerAddressMode(descriptor.sAddressMode)
        self.tAddressMode = MTLSamplerAddressMode(descriptor.tAddressMode)
        self.rAddressMode = MTLSamplerAddressMode(descriptor.rAddressMode)
        #if os(macOS)
        if !isAppleSiliconGPU {
            self.borderColor = MTLSamplerBorderColor(descriptor.borderColor)
        }
        #endif
        self.normalizedCoordinates = descriptor.normalizedCoordinates
        self.lodMinClamp = descriptor.lodMinClamp
        self.lodMaxClamp = descriptor.lodMaxClamp
        self.compareFunction = MTLCompareFunction(descriptor.compareFunction)
        
        self.supportArgumentBuffers = true
    }
}


extension MTLRenderPassAttachmentDescriptor {
    func fill(from descriptor: RenderTargetAttachmentDescriptor, actions: (MTLLoadAction, MTLStoreAction), resourceMap: FrameResourceMap<MetalBackend>) throws {
        
        let texture = descriptor.texture
        self.texture = try resourceMap.renderTargetTexture(texture).texture
        self.level = descriptor.level
        self.slice = descriptor.slice
        self.depthPlane = descriptor.depthPlane
        
        self.resolveTexture = try descriptor.resolveTexture.map { try resourceMap.renderTargetTexture($0).texture }
        self.resolveLevel = descriptor.resolveLevel
        self.resolveSlice = descriptor.resolveSlice
        self.resolveDepthPlane = descriptor.resolveDepthPlane
        
        self.loadAction = actions.0
        self.storeAction = actions.1
    }
}

extension MTLRenderPassColorAttachmentDescriptor {
    convenience init(_ descriptor: RenderTargetColorAttachmentDescriptor, clearColor: MTLClearColor, actions: (MTLLoadAction, MTLStoreAction), resourceMap: FrameResourceMap<MetalBackend>) throws {
        self.init()
        try self.fill(from: descriptor, actions: actions, resourceMap: resourceMap)
        self.clearColor = clearColor
    }
}

extension MTLRenderPassDepthAttachmentDescriptor {
    convenience init(_ descriptor: RenderTargetDepthAttachmentDescriptor, clearDepth: Double, actions: (MTLLoadAction, MTLStoreAction), resourceMap: FrameResourceMap<MetalBackend>) throws {
        self.init()
        try self.fill(from: descriptor, actions: actions, resourceMap: resourceMap)
        self.clearDepth = clearDepth
        
    }
}

extension MTLRenderPassStencilAttachmentDescriptor {
    convenience init(_ descriptor: RenderTargetStencilAttachmentDescriptor, clearStencil: UInt32, actions: (MTLLoadAction, MTLStoreAction), resourceMap: FrameResourceMap<MetalBackend>) throws {
        self.init()
        try self.fill(from: descriptor, actions: actions, resourceMap: resourceMap)
        
        switch self.texture!.pixelFormat {
        case .stencil8, .x24_stencil8, .x32_stencil8, .depth24Unorm_stencil8, .depth32Float_stencil8:
            self.clearStencil = clearStencil & 0xFF // NVIDIA drivers crash when clearStencil is non-representable by the stencil buffer's bit depth.
        default:
            self.clearStencil = clearStencil
            break
        }
    }
}

extension MTLRenderPassDescriptor {
    convenience init(_ descriptorWrapper: MetalRenderTargetDescriptor, resourceMap: FrameResourceMap<MetalBackend>) throws {
        self.init()
        let descriptor = descriptorWrapper.descriptor
        
        for (i, attachment) in descriptor.colorAttachments.enumerated() {
            guard let attachment = attachment else { continue }
            self.colorAttachments[i] = try MTLRenderPassColorAttachmentDescriptor(attachment, clearColor: descriptorWrapper.clearColors[i], actions: descriptorWrapper.colorActions[i], resourceMap: resourceMap)
        }
        
        if let depthAttachment = descriptor.depthAttachment {
            self.depthAttachment = try MTLRenderPassDepthAttachmentDescriptor(depthAttachment, clearDepth: descriptorWrapper.clearDepth, actions: descriptorWrapper.depthActions, resourceMap: resourceMap)
        }
        
        if let stencilAttachment = descriptor.stencilAttachment {
            self.stencilAttachment = try MTLRenderPassStencilAttachmentDescriptor(stencilAttachment, clearStencil: descriptorWrapper.clearStencil, actions: descriptorWrapper.stencilActions, resourceMap: resourceMap)
        }
        
        if let visibilityBuffer = descriptor.visibilityResultBuffer, let buffer = resourceMap[visibilityBuffer] {
            precondition(buffer.offset == 0, "TODO: Non-zero offsets need to be passed to the MTLRenderCommandEncoder via setVisibilityResultMode()")
            self.visibilityResultBuffer = buffer.buffer
        }
        
        self.renderTargetArrayLength = descriptor.renderTargetArrayLength
    }
}

extension MTLRenderPipelineColorAttachmentDescriptor {
    convenience init(blendDescriptor: BlendDescriptor?, writeMask: ColorWriteMask, pixelFormat: MTLPixelFormat) {
        self.init()
        
        self.pixelFormat = pixelFormat
        self.writeMask = pixelFormat == .invalid ? [] : MTLColorWriteMask(writeMask)
        
        if let blendDescriptor = blendDescriptor, pixelFormat != .invalid {
            self.isBlendingEnabled = true
            self.sourceRGBBlendFactor = MTLBlendFactor(blendDescriptor.sourceRGBBlendFactor)
            self.destinationRGBBlendFactor = MTLBlendFactor(blendDescriptor.destinationRGBBlendFactor)
            self.rgbBlendOperation = MTLBlendOperation(blendDescriptor.rgbBlendOperation)
            self.sourceAlphaBlendFactor = MTLBlendFactor(blendDescriptor.sourceAlphaBlendFactor)
            self.destinationAlphaBlendFactor = MTLBlendFactor(blendDescriptor.destinationAlphaBlendFactor)
            self.alphaBlendOperation = MTLBlendOperation(blendDescriptor.alphaBlendOperation)
        } else {
            self.isBlendingEnabled = false
        }
    }
}

extension MTLRenderPipelineDescriptor {
    convenience init?(_ descriptor: MetalRenderPipelineDescriptor, stateCaches: MetalStateCaches) async {
        self.init()
        if let label = descriptor.descriptor.label {
            self.label = label
        }
        
<<<<<<< HEAD
        guard let vertexFunction = await stateCaches.function(named: descriptor.descriptor.vertexFunction!, functionConstants: descriptor.descriptor.functionConstants) else {
=======
        guard let vertexFunction = stateCaches.function(for: descriptor.descriptor.vertexFunction) else {
>>>>>>> 1b495e38
            return nil
        }
        self.vertexFunction = vertexFunction
        
<<<<<<< HEAD
        if let fragmentFunction = descriptor.descriptor.fragmentFunction {
            guard let function = await stateCaches.function(named: fragmentFunction, functionConstants: descriptor.descriptor.functionConstants) else {
=======
        if !descriptor.descriptor.fragmentFunction.name.isEmpty {
            guard let function = stateCaches.function(for: descriptor.descriptor.fragmentFunction) else {
>>>>>>> 1b495e38
                return nil
            }
            self.fragmentFunction = function
        }
        
        if let vertexDescriptor = descriptor.descriptor.vertexDescriptor {
            self.vertexDescriptor = MTLVertexDescriptor(vertexDescriptor)
        }
        
        self.isAlphaToCoverageEnabled = descriptor.descriptor.isAlphaToCoverageEnabled
        self.isAlphaToOneEnabled = descriptor.descriptor.isAlphaToOneEnabled
        
        self.isRasterizationEnabled = descriptor.descriptor.isRasterizationEnabled
        
        self.depthAttachmentPixelFormat = descriptor.depthAttachmentFormat
        self.stencilAttachmentPixelFormat = descriptor.stencilAttachmentFormat
        
        var sampleCount = 0
        if let depthSampleCount = descriptor.depthSampleCount {
            sampleCount = depthSampleCount
        }
        if let stencilSampleCount = descriptor.stencilSampleCount {
            assert(sampleCount == 0 || sampleCount == stencilSampleCount)
            sampleCount = stencilSampleCount
        }
        
        for i in 0..<descriptor.colorAttachmentFormats.count {
            self.colorAttachments[i] = MTLRenderPipelineColorAttachmentDescriptor(blendDescriptor: descriptor.descriptor.blendStates[i, default: nil], writeMask: descriptor.descriptor.writeMasks[i, default: []], pixelFormat: descriptor.colorAttachmentFormats[i, default: .invalid])
            
            if let attachmentSampleCount = descriptor.colorAttachmentSampleCounts[i] {
                assert(sampleCount == 0 || sampleCount == attachmentSampleCount)
                sampleCount = attachmentSampleCount
            }
        }
        
        self.rasterSampleCount = sampleCount
    }
}

extension MTLTextureDescriptor {
    public convenience init(_ descriptor: TextureDescriptor, usage: MTLTextureUsage, isAppleSiliconGPU: Bool) {
        self.init()
        
        self.textureType = MTLTextureType(descriptor.textureType)
        self.pixelFormat = MTLPixelFormat(descriptor.pixelFormat)
        self.width = descriptor.width
        self.height = descriptor.height
        self.depth = descriptor.depth
        self.mipmapLevelCount = descriptor.mipmapLevelCount
        self.sampleCount = descriptor.sampleCount
        self.arrayLength = descriptor.arrayLength
        
        self.cpuCacheMode = MTLCPUCacheMode(descriptor.cacheMode)
        self.storageMode = MTLStorageMode(descriptor.storageMode, isAppleSiliconGPU: isAppleSiliconGPU)
        self.usage = usage
        
        self.resourceOptions = MTLResourceOptions(storageMode: descriptor.storageMode, cacheMode: descriptor.cacheMode, isAppleSiliconGPU: isAppleSiliconGPU)
    }
}


extension MTLVertexBufferLayoutDescriptor {
    convenience init(_ descriptor: VertexBufferLayoutDescriptor) {
        self.init()
        
        self.stride = descriptor.stride
        self.stepFunction = MTLVertexStepFunction(descriptor.stepFunction)
        self.stepRate = descriptor.stepRate
    }
}

extension MTLVertexAttributeDescriptor {
    convenience init(_ descriptor: VertexAttributeDescriptor) {
        self.init()
        
        // For vertex buffers, index the bindings backwards from the maximum (30) to allow argument buffers and push constants to go first.
        self.format = MTLVertexFormat(descriptor.format)
        self.offset = descriptor.offset
        self.bufferIndex = 30 - descriptor.bufferIndex
    }
}

extension MTLVertexDescriptor {
    convenience init(_ descriptor : VertexDescriptor) {
        self.init()
        
        // For vertex buffers, index the bindings backwards from the maximum (30) to allow argument buffers and push constants to go first.
        for (i, layout) in descriptor.layouts.enumerated() {
            self.layouts[30 - i] = MTLVertexBufferLayoutDescriptor(layout)
        }
        
        for (i, attribute) in descriptor.attributes.enumerated() {
            self.attributes[i] = MTLVertexAttributeDescriptor(attribute)
        }
    }
}

#endif // canImport(Metal)<|MERGE_RESOLUTION|>--- conflicted
+++ resolved
@@ -312,22 +312,13 @@
             self.label = label
         }
         
-<<<<<<< HEAD
-        guard let vertexFunction = await stateCaches.function(named: descriptor.descriptor.vertexFunction!, functionConstants: descriptor.descriptor.functionConstants) else {
-=======
-        guard let vertexFunction = stateCaches.function(for: descriptor.descriptor.vertexFunction) else {
->>>>>>> 1b495e38
+        guard let vertexFunction = await stateCaches.function(for: descriptor.descriptor.vertexFunction) else {
             return nil
         }
         self.vertexFunction = vertexFunction
         
-<<<<<<< HEAD
-        if let fragmentFunction = descriptor.descriptor.fragmentFunction {
-            guard let function = await stateCaches.function(named: fragmentFunction, functionConstants: descriptor.descriptor.functionConstants) else {
-=======
         if !descriptor.descriptor.fragmentFunction.name.isEmpty {
-            guard let function = stateCaches.function(for: descriptor.descriptor.fragmentFunction) else {
->>>>>>> 1b495e38
+            guard let function = await stateCaches.function(for: descriptor.descriptor.fragmentFunction) else {
                 return nil
             }
             self.fragmentFunction = function
