//
//  CommandEncoders.swift
//  Substrate
//
//  Created by Thomas Roughton on 30/08/20.
//

import SubstrateUtilities

#if canImport(Metal)
import Metal
#endif

#if canImport(MetalPerformanceShaders)
import MetalPerformanceShaders
#endif

#if canImport(Vulkan)
import Vulkan
#endif

@usableFromInline
protocol CommandEncoder : AnyObject {
    var passRecord : RenderPassRecord { get }
    
    var commandRecorder : RenderGraphCommandRecorder { get }
    var startCommandIndex : Int { get }
    
    func endEncoding()
}

extension CommandEncoder {
    /// Returns the offset of the next command within this pass' command list.
    @inlinable
    public var nextCommandOffset : Int {
        return self.commandRecorder.nextCommandIndex - self.startCommandIndex
    }
    
    @inlinable
    public var renderPass : RenderPass {
        return self.passRecord.pass
    }
}

extension CommandEncoder {
    @inlinable
    public func pushDebugGroup(_ string: String) {
        commandRecorder.pushDebugGroup(string)
    }
    
    @inlinable
    public func popDebugGroup() {
        commandRecorder.record(.popDebugGroup)
    }
    
    @inlinable
    public func debugGroup<T>(_ groupName: String, perform: () throws -> T) rethrows -> T {
        self.pushDebugGroup(groupName)
        let result = try perform()
        self.popDebugGroup()
        return result
    }
    
    @inlinable
    public func insertDebugSignpost(_ string: String) {
        commandRecorder.insertDebugSignpost(string)
    }
}

/*
 
 ** Resource Binding Algorithm-of-sorts **
 
 When the user binds a resource for a key, record the association between that key and that resource.
 
 When the user submits a draw call, look at all key-resource pairs and bind them. Do this by retrieving the resource binding path from the backend, along with how the resource is used. Record the first usage of the resource;  the ‘first use command index’ is the first index for all of the bindings. Keep a handle to allow updating of the applicable command range. If a resource is not used, then it is not an active binding and its update handle is not retained.
 
 After the pipeline state is changed, we need to query all resources given their keys on the next draw call. If they are an active binding and the resource binding path has not changed and the usage type has not changed, then we do not need to make any changes; however, if any of the above change we need to end the applicable command range at the index of the last draw call and register a new resource binding path and update handle.
 
 We can bypass the per-draw-call checks iff the pipeline state has not changed and there have been no changes to bound resources.
 
 For buffers, we also need to track a 32-bit offset. If the offset changes but not the main resource binding path, then we submit a update-offset command instead rather than a ‘bind’ command. The update-offset command includes the ObjectIdentifier for the resource.
 
 When encoding has finished, update the applicable command range for all active bindings to continue through to the last draw call made within the encoder.
 
 
 A requirement for resource binding is that subsequently bound pipeline states are compatible with the pipeline state bound at the time of the first draw call.
 */

struct ResourceUsagePointerList: Collection, Equatable {
    let pointer: UnsafeMutableRawPointer?
    let count: Int
    
    public init(usagePointer: ResourceUsagePointer?) {
        self.pointer = UnsafeMutableRawPointer(usagePointer)
        self.count = usagePointer == nil ? 0 : 1
    }
    
    public init(usagePointers: UnsafeMutableBufferPointer<ResourceUsagePointer>) {
        self.pointer = UnsafeMutableRawPointer(usagePointers.baseAddress)
        self.count = usagePointers.count
    }
    
    public var isEmpty: Bool {
        return self.count == 0
    }
    
    public var startIndex: Int {
        return 0
    }
    
    public var endIndex: Int {
        return self.count
    }
    
    public func index(after i: Int) -> Int {
        return i + 1
    }
    
    public subscript(index: Int) -> ResourceUsagePointer {
        assert(index >= 0 && index < self.count)
        if self.count == 1 {
            return self.pointer!.assumingMemoryBound(to: ResourceUsage.self)
        } else {
            return self.pointer!.assumingMemoryBound(to: ResourceUsagePointer.self)[index]
        }
    }
    
    public var first: ResourceUsagePointer? {
        if self.isEmpty {
            return nil
        }
        return self[0]
    }
}

/// `ResourceBindingEncoder` is the common superclass `CommandEncoder` for all command encoders that can bind resources.
/// You never instantiate a `ResourceBindingEncoder` directly; instead, you are provided with one of its concrete subclasses in a render pass' `execute` method.
public class ResourceBindingEncoder : CommandEncoder {
    
    @usableFromInline
    struct BoundResource {
        public var resource : Resource
        public var bindingCommand : UnsafeMutableRawPointer?
        public var usagePointers : ResourceUsagePointerList // where the first element is the usage pointer for this resource and subsequent elements, if present, are for its subresources
        public var isIndirectlyBound : Bool
        /// Whether the resource is assumed to be used in the same way for the entire time it's bound.
        public var consistentUsageAssumed : Bool
        
//        public var usagePointer: ResourceUsagePointer? {
//            self.usagePointers.first
//        }
    }
    
    @usableFromInline let commandRecorder : RenderGraphCommandRecorder
    @usableFromInline let passRecord: RenderPassRecord
    @usableFromInline let startCommandIndex : Int
    
    @usableFromInline
    enum _ArgumentBufferType {
        case standalone
        case inArray(index: Int, bindingArgs: UnsafeMutablePointer<RenderGraphCommand.SetArgumentBufferArrayArgs>)
        
        @inlinable
        public var arrayIndex : Int {
            switch self {
            case .standalone:
                return 0
            case .inArray(let index, _):
                return index
            }
        }
    }
    
    @usableFromInline
    let pendingArgumentBuffersByKey : ExpandingBuffer<(FunctionArgumentKey, ArgumentBuffer, type: _ArgumentBufferType, assumeConsistentUsage: Bool)>
    var pendingArgumentBufferByKeyCountLastUpdate = 0
    
    let pendingArgumentBuffers : ExpandingBuffer<(ResourceBindingPath, ArgumentBuffer, type: _ArgumentBufferType, assumeConsistentUsage: Bool)>
    var pendingArgumentBufferCountLastUpdate = 0
    
    @usableFromInline
    let resourceBindingCommands : ExpandingBuffer<(FunctionArgumentKey, RenderGraphCommand)>
    var resourceBindingCommandCountLastUpdate = 0

    @usableFromInline
    var boundResources : HashMap<ResourceBindingPath, BoundResource>
    
    // untrackedBoundResources is similar to boundResources, except we explicitly don't track changes in pipeline state;
    // it's assumed that the usage of the resource remains the same until the resource is unbound or the command encoder is
    // ended.
    @usableFromInline
    var untrackedBoundResources : HashMap<ResourceBindingPath, BoundResource>
    
    // Tracks the UAV resources that are read-write – that is, they are both read and written to and therefore require barriers
    // between draws/dispatches.
    // This is overly conservative in the case where non-overlapping regions are read from and written to; however, in that case
    // the computation is usually done in a single dispatch.
    @usableFromInline
    var boundUAVResources : HashSet<ResourceBindingPath>
    
    // The following methods and variables are helpers for updateResourceUsages.
    // They're contained on the object rather than as local variables to minimised allocations and retain-release traffic.
    
    @usableFromInline
    let usagePointersToUpdate : ExpandingBuffer<ResourceUsagePointer> // nodes to update the upper bound on to the last usage index.
    
    deinit {
        self.boundResources.deinit()
        self.untrackedBoundResources.deinit()
        self.boundUAVResources.deinit()
    }
    
    @usableFromInline
    var lastGPUCommandIndex = 0
    
    @usableFromInline
    var needsUpdateBindings = false
    @usableFromInline
    var pipelineStateChanged = false
    @usableFromInline
    var depthStencilStateChanged = false
    
    @usableFromInline
    var currentPipelineReflection : PipelineReflection! = nil
    
    init(commandRecorder: RenderGraphCommandRecorder, passRecord: RenderPassRecord) {
        self.commandRecorder = commandRecorder
        self.passRecord = passRecord
        self.startCommandIndex = self.commandRecorder.nextCommandIndex
        
        self.boundResources = HashMap(allocator: AllocatorType(commandRecorder.renderPassScratchAllocator))
        self.boundUAVResources = HashSet(allocator: AllocatorType(commandRecorder.renderPassScratchAllocator))
        self.untrackedBoundResources = HashMap(allocator: AllocatorType(commandRecorder.renderPassScratchAllocator))
        self.pendingArgumentBuffersByKey = ExpandingBuffer(allocator: AllocatorType(commandRecorder.renderPassScratchAllocator))
        self.pendingArgumentBuffers = ExpandingBuffer(allocator: AllocatorType(commandRecorder.renderPassScratchAllocator))
        self.resourceBindingCommands = ExpandingBuffer(allocator: AllocatorType(commandRecorder.renderPassScratchAllocator))
        self.usagePointersToUpdate = ExpandingBuffer(allocator: AllocatorType(commandRecorder.renderPassScratchAllocator))
        
#if !SUBSTRATE_DISABLE_AUTOMATIC_LABELS
        self.pushDebugGroup(passRecord.name)
#endif
    }
    
    /// Bind `bytes` with `length` to the current command encoder at the binding corresponding to key `key`.
    public func setBytes(_ bytes: UnsafeRawPointer, length: Int, key: FunctionArgumentKey) {
        let args : RenderGraphCommand.SetBytesArgs = (.nil, commandRecorder.copyBytes(bytes, length: length), UInt32(length))
        
        let argData = commandRecorder.copyData(args)
        
        self.resourceBindingCommands.append(
            (key, .setBytes(argData))
        )
        
        self.needsUpdateBindings = true
    }
    
    /// Bind `bytes` with `length` to the current command encoder at the binding path `path`.
    public func setBytes(_ bytes: UnsafeRawPointer, length: Int, path: ResourceBindingPath) {
        let args : RenderGraphCommand.SetBytesArgs = (path, commandRecorder.copyBytes(bytes, length: length), UInt32(length))
        
        let argData = commandRecorder.copyData(args)
        
        commandRecorder.record(.setBytes(argData))
    }
    
    /// Bind `buffer` with byte offset `offset` to the current command encoder at the binding corresponding to `key`.
    public func setBuffer(_ buffer: Buffer?, offset: Int, key: FunctionArgumentKey) {
        guard let buffer = buffer else { return }
        
        let args : RenderGraphCommand.SetBufferArgs = (.nil, buffer, UInt32(offset), false)
        
        self.resourceBindingCommands.append(
            (key, .setBuffer(commandRecorder.copyData(args)))
        )
        
        self.needsUpdateBindings = true
    }
    
    /// Set the byte offset for the buffer currently bound at the binding path corresponding to `key`  to `offset`.
    public func setBufferOffset(_ offset: Int, key: FunctionArgumentKey) {
        let args : RenderGraphCommand.SetBufferOffsetArgs = (.nil, nil, UInt32(offset))
        
        self.resourceBindingCommands.append(
            (key, .setBufferOffset(commandRecorder.copyData(args)))
        )
        
        self.needsUpdateBindings = true
    }
    
    /// Binds a sampler with the descriptor `descriptor` to the current command encoder at the binding corresponding to `key`.
    public func setSampler(_ descriptor: SamplerDescriptor?, key: FunctionArgumentKey) {
        guard let descriptor = descriptor else { return }
        
        let args : RenderGraphCommand.SetSamplerStateArgs = (.nil, descriptor)
        
        self.resourceBindingCommands.append(
            (key, .setSamplerState(commandRecorder.copyData(args)))
        )
        
        self.needsUpdateBindings = true
    }
    
    /// Bind `texture` to the current command encoder at the binding corresponding to `key`.
    public func setTexture(_ texture: Texture?, key: FunctionArgumentKey) {
        guard let texture = texture else { return }
        
        let args : RenderGraphCommand.SetTextureArgs = (.nil, texture)
        
        self.resourceBindingCommands.append(
            (key, .setTexture(commandRecorder.copyData(args)))
        )
        
        self.needsUpdateBindings = true
    }
    
    /// Bind the acceleration structure `structure` to the current command encoder at the binding corresponding to `key`.
    @available(macOS 11.0, iOS 14.0, *)
    public func setAccelerationStructure(_ structure: AccelerationStructure?, key: FunctionArgumentKey) {
        guard let structure = structure else { return }
        
        let args : RenderGraphCommand.SetAccelerationStructureArgs = (.nil, structure)
        
        self.resourceBindingCommands.append(
            (key, .setAccelerationStructure(commandRecorder.copyData(args)))
        )
        
        self.needsUpdateBindings = true
    }
    
    /// Bind the visible function table `table` to the current command encoder at the binding corresponding to `key`.
    @available(macOS 11.0, iOS 14.0, *)
    public func setVisibleFunctionTable(_ table: VisibleFunctionTable?, key: FunctionArgumentKey) {
        guard let table = table else { return }
        
        let args : RenderGraphCommand.SetVisibleFunctionTableArgs = (.nil, table)
        
        self.resourceBindingCommands.append(
            (key, .setVisibleFunctionTable(commandRecorder.copyData(args)))
        )
        
        self.needsUpdateBindings = true
    }
    
    /// Bind the intersection function table `table` to the current command encoder at the binding corresponding to `key`.
    @available(macOS 11.0, iOS 14.0, *)
    public func setIntersectionFunctionTable(_ table: IntersectionFunctionTable?, key: FunctionArgumentKey) {
        guard let table = table else { return }
        
        let args : RenderGraphCommand.SetIntersectionFunctionTableArgs = (.nil, table)
        
        self.resourceBindingCommands.append(
            (key, .setIntersectionFunctionTable(commandRecorder.copyData(args)))
        )
        
        self.needsUpdateBindings = true
    }
    
    /// Construct an `ArgumentBuffer` specified by the `ArgumentBufferEncodable` value `arguments`
    /// and bind it to the binding index `setIndex`, corresponding to a `[[buffer(setIndex + 1)]]` binding for Metal or the
    /// descriptor set at `setIndex` for Vulkan.
    public func setArguments<A : ArgumentBufferEncodable>(_ arguments: inout A, at setIndex: Int) {
        if A.self == NilSet.self {
            return
        }
        
        let bindingPath = RenderBackend.argumentBufferPath(at: setIndex, stages: A.activeStages)
        
        let argumentBuffer = ArgumentBuffer()
        assert(argumentBuffer.bindings.isEmpty)
        arguments.encode(into: argumentBuffer, setIndex: setIndex, bindingEncoder: self)
     
#if !SUBSTRATE_DISABLE_AUTOMATIC_LABELS
        argumentBuffer.label = "Descriptor Set for \(String(reflecting: A.self))"
#endif
        
        if _isDebugAssertConfiguration() {
            
            for binding in argumentBuffer.bindings {
                switch binding.1 {
                case .buffer(let buffer, _):
                    assert(buffer.type == .buffer)
                case .texture(let texture):
                    assert(texture.type == .texture)
                default:
                    break
                }
            }
        }

        self.pendingArgumentBuffers.append((bindingPath, argumentBuffer, type: .standalone, assumeConsistentUsage: false))
        self.needsUpdateBindings = true
    }
    
    /// Bind `argumentBuffer` to the binding index `index`, corresponding to a `[[buffer(setIndex + 1)]]` binding for Metal or the
    /// descriptor set at `setIndex` for Vulkan, and mark it as active in render stages `stages`.
    public func setArgumentBuffer(_ argumentBuffer: ArgumentBuffer?, at index: Int, stages: RenderStages) {
        guard let argumentBuffer = argumentBuffer else { return }
        let bindingPath = RenderBackend.argumentBufferPath(at: index, stages: stages)
        
        self.pendingArgumentBuffers.append((bindingPath, argumentBuffer, type: .standalone, assumeConsistentUsage: false))
        self.needsUpdateBindings = true
    }
    
    /// Bind `argumentBuffer` to the binding index `index`, corresponding to a `[[buffer(setIndex + 1)]]` binding for Metal or the
    /// descriptor set at `setIndex` for Vulkan, and mark it as active in render stages `stages`.
    public func setArgumentBuffer<K>(_ argumentBuffer: TypedArgumentBuffer<K>?, at index: Int, stages: RenderStages) {
        guard let argumentBuffer = argumentBuffer?.argumentBuffer else { return }
        self.setArgumentBuffer(argumentBuffer, at: index, stages: stages)
    }
    
    /// Bind `argumentBufferArray` to the binding index `index`, corresponding to a `[[buffer(setIndex + 1)]]` binding for Metal or the
    /// descriptor set at `setIndex` for Vulkan, and mark it as active in render stages `stages`.
    public func setArgumentBufferArray(_ argumentBufferArray: ArgumentBufferArray?, at index: Int, stages: RenderStages, assumeConsistentUsage: Bool = false) {
        guard let argumentBufferArray = argumentBufferArray else { return }
        let bindingPath = RenderBackend.argumentBufferPath(at: index, stages: stages)
        
        let args : RenderGraphCommand.SetArgumentBufferArrayArgs = (bindingPath, argumentBufferArray, false) // false meaning is not yet bound
        let argsPointer = commandRecorder.copyData(args)
        
        for (i, argumentBuffer) in argumentBufferArray._bindings.enumerated() {
            guard let argumentBuffer = argumentBuffer else { continue }
            let type : _ArgumentBufferType = .inArray(index: i, bindingArgs: UnsafeMutablePointer(mutating: argsPointer))
            self.pendingArgumentBuffers.append((bindingPath, argumentBuffer, type: type, assumeConsistentUsage: assumeConsistentUsage))
        }
        
        self.needsUpdateBindings = true
    }
    
    /// Bind `argumentBufferArray` to the binding index `index`, corresponding to a `[[buffer(setIndex + 1)]]` binding for Metal or the
    /// descriptor set at `setIndex` for Vulkan, and mark it as active in render stages `stages`.
    public func setArgumentBufferArray<K>(_ argumentBufferArray: TypedArgumentBufferArray<K>?, at index: Int, stages: RenderStages, assumeConsistentUsage: Bool = false) {
        guard let argumentBufferArray = argumentBufferArray?.argumentBufferArray else { return }
        self.setArgumentBufferArray(argumentBufferArray, at: index, stages: stages, assumeConsistentUsage: assumeConsistentUsage)
    }
    
    public func setArgumentBuffer(_ argumentBuffer: ArgumentBuffer?, key: FunctionArgumentKey) {
        guard let argumentBuffer = argumentBuffer else { return }
        
        self.pendingArgumentBuffersByKey.append((key, argumentBuffer, type: .standalone, assumeConsistentUsage: false))
        self.needsUpdateBindings = true
    }
    
    public func setArgumentBuffer<K>(_ argumentBuffer: TypedArgumentBuffer<K>?, key: FunctionArgumentKey) {
        self.setArgumentBuffer(argumentBuffer?.argumentBuffer, key: key)
    }
    
    public func setArgumentBufferArray(_ argumentBufferArray: ArgumentBufferArray?, key: FunctionArgumentKey, assumeConsistentUsage: Bool = false) {
        guard let argumentBufferArray = argumentBufferArray else { return }
        
        let args : RenderGraphCommand.SetArgumentBufferArrayArgs = (.nil, argumentBufferArray, false) // false meaning is not yet bound
        let argsPointer = commandRecorder.copyData(args)
        
        for (i, argumentBuffer) in argumentBufferArray._bindings.enumerated() {
            guard let argumentBuffer = argumentBuffer else { continue }
            
            let type : _ArgumentBufferType = .inArray(index: i, bindingArgs: UnsafeMutablePointer(mutating: argsPointer))
            self.pendingArgumentBuffersByKey.append((key, argumentBuffer, type: type, assumeConsistentUsage: assumeConsistentUsage))
        }
        
        // We add the command to the commands list here so that the binding key can be translated.
        self.resourceBindingCommands.append((key, RenderGraphCommand.setArgumentBufferArray(UnsafePointer(argsPointer))))
        
        self.needsUpdateBindings = true
    }
    
    public func setArgumentBufferArray<K>(_ argumentBufferArray: TypedArgumentBufferArray<K>?, key: FunctionArgumentKey, assumeConsistentUsage: Bool = false) {
        self.setArgumentBufferArray(argumentBufferArray?.argumentBufferArray, key: key, assumeConsistentUsage: assumeConsistentUsage)
    }
    
    public func useIndirectResource(_ resource: Resource, usageType: ResourceUsageType, stages: RenderStages) {
        _ = self.commandRecorder.resourceUsagePointers(for: resource, encoder: self, usageType: usageType, stages: stages, activeRange: .fullResource, isIndirectlyBound: true, firstCommandOffset: self.nextCommandOffset)
    }
    
    func updateUsageNodes(lastIndex: Int) {
        for usagePointer in usagePointersToUpdate {
            usagePointer.pointee.commandRange = Range(uncheckedBounds: (usagePointer.pointee.commandRange.lowerBound, lastIndex + 1))
        }
        usagePointersToUpdate.removeAll()
    }
   
    func updateResourceUsages(endingEncoding: Bool = false) {
        guard self.needsUpdateBindings || endingEncoding else {
            return
        }
        defer { self.needsUpdateBindings = false }
        
        self.updateResourceUsagesInternal(endingEncoding: endingEncoding)
    }
    
    func replacingBoundResourceNode(at bindingPath: ResourceBindingPath, resultUntrackedIfUsed: Bool, perform: (_ oldNode: BoundResource?) -> BoundResource?) {
        let indexInBoundResources = self.boundResources.find(key: bindingPath)
        var indexInUntrackedBoundResources : Int? = nil
        var currentlyBound: BoundResource? = nil
        
        if let indexInBoundResources = indexInBoundResources {
            currentlyBound = self.boundResources.removeValue(at: indexInBoundResources)
        } else {
            indexInUntrackedBoundResources = self.untrackedBoundResources.find(key: bindingPath)
            if let indexInUntrackedBoundResources = indexInUntrackedBoundResources {
                currentlyBound = self.untrackedBoundResources.removeValue(at: indexInUntrackedBoundResources)
            }
        }
        
        let newValue = perform(currentlyBound)
        
        if let newValue = newValue {
            if resultUntrackedIfUsed, !newValue.usagePointers.isEmpty {
                if let target = indexInUntrackedBoundResources {
                    self.untrackedBoundResources.insertAtIndex(target, key: bindingPath, value: newValue)
                } else {
                    self.untrackedBoundResources.insertUnique(key: bindingPath, value: newValue)
                }
            } else {
                if let target = indexInBoundResources {
                    self.boundResources.insertAtIndex(target, key: bindingPath, value: newValue)
                } else {
                    self.boundResources.insertUnique(key: bindingPath, value: newValue)
                }
            }
        }
        
        if let currentBoundUsages = currentlyBound?.usagePointers, newValue?.usagePointers != currentBoundUsages {
            self.usagePointersToUpdate.append(contentsOf: currentBoundUsages) // The old resource is no longer bound, so we need to end the old usage.
        }
    }
    
    func updateResourceUsagesInternal(endingEncoding: Bool) {
        defer { self.pipelineStateChanged = false }
        
        if endingEncoding {
            // We shouldn't bind anything if we're ending encoding; doing so could mean we bind invalid resources
            // and then are unable to materialise them within the backends' resource registries since their lifetime
            // has already expired.
            let endIndex = self.lastGPUCommandIndex + 1
            self.boundResources.forEach { (path, value) in
                for usagePointer in value.usagePointers {
                    usagePointer.pointee.commandRange = usagePointer.pointee.commandRange.lowerBound..<endIndex
                }
            }
            self.untrackedBoundResources.forEach { (path, value) in
                for usagePointer in value.usagePointers {
                    usagePointer.pointee.commandRange = usagePointer.pointee.commandRange.lowerBound..<endIndex
                }
            }
            return
        }
        
        guard let pipelineReflection = self.currentPipelineReflection else {
            fatalError("No render or compute pipeline is set for pass \(renderPass.name).")
        }
        
        let firstCommandOffset = self.nextCommandOffset
        
        let resourceBindingCommandsStartCount = self.resourceBindingCommands.count
        
        // If the pipeline state hasn't changed, only try to bind new commands.
        let processingRange = (pipelineStateChanged ? 0 : self.resourceBindingCommandCountLastUpdate)..<resourceBindingCommandsStartCount
        
        for i in processingRange {
            let (key, command) = self.resourceBindingCommands[i]
            guard let bindingPath = key.computedBindingPath(pipelineReflection: pipelineReflection) else {
                self.resourceBindingCommands.append((key, command))
                continue
            }
            
            replacingBoundResourceNode(at: bindingPath, resultUntrackedIfUsed: false, perform: { currentlyBound in
                var bufferOffset = 0
                
                let argsPtr : UnsafeMutableRawPointer
                let resource : Resource
                switch command {
                case .setSamplerState(let args):
                    UnsafeMutablePointer(mutating: args).pointee.bindingPath = bindingPath
                    self.commandRecorder.record(command)
                    return nil
                    
                case .setArgumentBufferArray(let args):
                    // We'll actually add setArgumentBufferArray to the command
                    // stream later once its first argument buffer is bound.
                    UnsafeMutablePointer(mutating: args).pointee.bindingPath = bindingPath
                    return nil
                    
                case .setBytes(let args):
                    UnsafeMutablePointer(mutating: args).pointee.bindingPath = bindingPath
                    self.commandRecorder.record(command)
                    return nil
                    
                case .setBufferOffset(let args):
                    UnsafeMutablePointer(mutating: args).pointee.bindingPath = bindingPath
                    self.commandRecorder.record(command)
                    
                    guard let setBufferArgsRaw = currentlyBound?.bindingCommand else {
                        assertionFailure("No buffer bound when setBufferOffset was called for key \(key).")
                        return currentlyBound
                    }
                    let setBufferArgs = setBufferArgsRaw.assumingMemoryBound(to: RenderGraphCommand.SetBufferArgs.self)
                    
                    let handle = setBufferArgs.pointee.buffer
                    UnsafeMutablePointer(mutating: args).pointee.buffer = handle
                    setBufferArgs.pointee.hasDynamicOffset = true
                    
                    return currentlyBound
                    
                case .setBuffer(let args):
                    if let previousArgs = currentlyBound?.bindingCommand?.assumingMemoryBound(to: RenderGraphCommand.SetBufferArgs.self) {
                        if previousArgs.pointee.buffer == args.pointee.buffer { // Ignore the duplicate binding.
                            if !self.pipelineStateChanged, previousArgs.pointee.offset == args.pointee.offset {
                                return currentlyBound
                            } /* else {
                             // TODO: translate duplicate setBuffer calls into setBufferOffset.
                             }*/
                        }
                    }
                    
                    resource = Resource(args.pointee.buffer)
                    UnsafeMutablePointer(mutating: args).pointee.bindingPath = bindingPath
                    argsPtr = UnsafeMutableRawPointer(mutating: args)
                    bufferOffset = Int(args.pointee.offset)
                    
                case .setTexture(let args):
                    if let previousArgs = currentlyBound?.bindingCommand?.assumingMemoryBound(to: RenderGraphCommand.SetTextureArgs.self) {
                        if !self.pipelineStateChanged, previousArgs.pointee.texture == args.pointee.texture { // Ignore the duplicate binding.
                            return currentlyBound
                        }
                    }
                    
                    resource = Resource(args.pointee.texture)
                    UnsafeMutablePointer(mutating: args).pointee.bindingPath = bindingPath
                    argsPtr = UnsafeMutableRawPointer(mutating: args)
                    
                case .setAccelerationStructure(let args):
                    if let previousArgs = currentlyBound?.bindingCommand?.assumingMemoryBound(to: RenderGraphCommand.SetAccelerationStructureArgs.self) {
                        if !self.pipelineStateChanged, previousArgs.pointee.structure == args.pointee.structure { // Ignore the duplicate binding.
                            return currentlyBound
                        }
                    }
                    
                    resource = Resource(args.pointee.structure)
                    UnsafeMutablePointer(mutating: args).pointee.bindingPath = bindingPath
                    argsPtr = UnsafeMutableRawPointer(mutating: args)
                    
                case .setVisibleFunctionTable(let args):
                    if let previousArgs = currentlyBound?.bindingCommand?.assumingMemoryBound(to: RenderGraphCommand.SetVisibleFunctionTableArgs.self) {
                        if !self.pipelineStateChanged, previousArgs.pointee.table == args.pointee.table { // Ignore the duplicate binding.
                            return currentlyBound
                        }
                    }
                    
                    _ = args.pointee.table.replacePipelineState(with: self.currentPipelineReflection.pipelineState, expectingCurrentValue: nil)
                    
                    resource = Resource(args.pointee.table)
                    UnsafeMutablePointer(mutating: args).pointee.bindingPath = bindingPath
                    argsPtr = UnsafeMutableRawPointer(mutating: args)
                    
                case .setIntersectionFunctionTable(let args):
                    if let previousArgs = currentlyBound?.bindingCommand?.assumingMemoryBound(to: RenderGraphCommand.SetIntersectionFunctionTableArgs.self) {
                        if !self.pipelineStateChanged, previousArgs.pointee.table == args.pointee.table { // Ignore the duplicate binding.
                            return currentlyBound
                        }
                    }
                    _ = args.pointee.table.replacePipelineState(with: self.currentPipelineReflection.pipelineState, expectingCurrentValue: nil)
                    
                    resource = Resource(args.pointee.table)
                    UnsafeMutablePointer(mutating: args).pointee.bindingPath = bindingPath
                    argsPtr = UnsafeMutableRawPointer(mutating: args)
                    
                default:
                    preconditionFailure()
                }
                
                // Optimisation: if the pipeline state hasn't changed, these are the only resources we need to consider, so look up their reflection data immediately.
                // This only applies for render commands, since we may need to insert memory barriers between compute and blit commands.
                if !self.pipelineStateChanged,
                    let reflection = pipelineReflection.argumentReflection(at: bindingPath), reflection.isActive {
                    self.commandRecorder.record(command)
                    let usagePointers = self.commandRecorder.resourceUsagePointers(for: resource, encoder: self, usageType: reflection.usageType, stages: reflection.activeStages, activeRange: reflection.activeRange.offset(by: bufferOffset), isIndirectlyBound: false, firstCommandOffset: firstCommandOffset)
                    if reflection.usageType.isUAVReadWrite {
                        self.boundUAVResources.insert(bindingPath)
                    } else {
                        self.boundUAVResources.remove(bindingPath)
                    }
                    return BoundResource(resource: resource, bindingCommand: argsPtr, usagePointers: usagePointers, isIndirectlyBound: false, consistentUsageAssumed: false)
                } else {
                    return BoundResource(resource: resource, bindingCommand: argsPtr, usagePointers: ResourceUsagePointerList(usagePointer: nil), isIndirectlyBound: false, consistentUsageAssumed: false)
                }
            })
        }
        
        self.resourceBindingCommands.removeRange(processingRange)
        
        let pendingArgumentBuffersByKeyStartCount = self.pendingArgumentBuffersByKey.count
        let argumentBufferByKeyProcessingRange = (pipelineStateChanged ? 0 : self.pendingArgumentBufferByKeyCountLastUpdate)..<pendingArgumentBuffersByKeyStartCount
        // If the pipeline state hasn't changed, only try to bind new argument buffers.
        for i in argumentBufferByKeyProcessingRange {
            let (key, argumentBuffer, argBufferType, assumeConsistentUsage) = self.pendingArgumentBuffersByKey[i]
            
            let arrayIndex = argBufferType.arrayIndex
            
            let argumentBufferPath : ResourceBindingPath
            if let path = key.bindingPath(arrayIndex: arrayIndex, argumentBufferPath: nil) {
                guard pipelineReflection.bindingIsActive(at: path) else {
                    self.pendingArgumentBuffersByKey.append((key, argumentBuffer, argBufferType, assumeConsistentUsage))
                    continue
                }
                argumentBufferPath = path
            } else if let path = pipelineReflection.bindingPath(argumentBuffer: argumentBuffer, argumentName: key.stringValue, arrayIndex: arrayIndex) {
                argumentBufferPath = path
            } else {
                self.pendingArgumentBuffersByKey.append((key, argumentBuffer, argBufferType, assumeConsistentUsage))
                continue
            }
            
            self.pendingArgumentBuffers.append((argumentBufferPath, argumentBuffer, argBufferType, assumeConsistentUsage))
        }
        
        self.pendingArgumentBuffersByKey.removeRange(argumentBufferByKeyProcessingRange)
        
        let pendingArgumentBuffersStartCount = self.pendingArgumentBuffers.count
        let argumentBufferProcessingRange = (pipelineStateChanged ? 0 : self.pendingArgumentBufferCountLastUpdate)..<pendingArgumentBuffersStartCount
        // If the pipeline state hasn't changed, only try to bind new argument buffers.
        for i in argumentBufferProcessingRange {
            let (argumentBufferPath, argumentBuffer, argBufferType, assumeConsistentUsage) = self.pendingArgumentBuffers[i]
            
            guard pipelineReflection.bindingIsActive(at: argumentBufferPath) else {
                self.pendingArgumentBuffers.append((argumentBufferPath, argumentBuffer, argBufferType, assumeConsistentUsage))
                continue
            }
            
            replacingBoundResourceNode(at: argumentBufferPath, resultUntrackedIfUsed: assumeConsistentUsage, perform: { currentlyBound in
                let argsPtr : UnsafeMutableRawPointer
                
                switch argBufferType {
                case .standalone:
                    argsPtr = UnsafeMutableRawPointer(mutating: commandRecorder.copyData((argumentBufferPath, argumentBuffer) as RenderGraphCommand.SetArgumentBufferArgs))
                case .inArray(_, let bindingArgs):
                    argsPtr = UnsafeMutableRawPointer(mutating: bindingArgs)
                }
                
                // Optimisation: if the pipeline state hasn't changed, these are the only resources we need to consider, so look up their reflection data immediately.
                // This only applies for render commands, since we may need to insert memory barriers between compute and blit commands.
                if !self.pipelineStateChanged,
                    let reflection = pipelineReflection.argumentReflection(at: argumentBufferPath), reflection.isActive {
                    argumentBuffer.updateEncoder(pipelineReflection: pipelineReflection, bindingPath: argumentBufferPath)
                    
                    switch argBufferType {
                    case .standalone:
                        self.commandRecorder.record(.setArgumentBuffer(argsPtr.assumingMemoryBound(to: RenderGraphCommand.SetArgumentBufferArgs.self)))
                    case .inArray(_, let bindingArgs):
                        if !bindingArgs.pointee.isBound {
                            self.commandRecorder.record(.setArgumentBufferArray(argsPtr.assumingMemoryBound(to: RenderGraphCommand.SetArgumentBufferArrayArgs.self)))
                            bindingArgs.pointee.isBound = true
                        }
                        assert(argsPtr.assumingMemoryBound(to: RenderGraphCommand.SetArgumentBufferArrayArgs.self).pointee.argumentBuffer == argumentBuffer.sourceArray)
                    }
                    
                    let usagePointers = self.commandRecorder.resourceUsagePointers(for: argumentBuffer, encoder: self, usageType: reflection.usageType, stages: reflection.activeStages, firstCommandOffset: firstCommandOffset)
                    
                    if reflection.usageType.isUAVReadWrite {
                        self.boundUAVResources.insert(argumentBufferPath)
                    } else {
                        self.boundUAVResources.remove(argumentBufferPath)
                    }
                    
                    return BoundResource(resource: Resource(argumentBuffer), bindingCommand: argsPtr, usagePointers: usagePointers, isIndirectlyBound: false, consistentUsageAssumed: false)
                } else {
                    return BoundResource(resource: Resource(argumentBuffer), bindingCommand: argsPtr, usagePointers: ResourceUsagePointerList(usagePointer: nil), isIndirectlyBound: false, consistentUsageAssumed: false)
                }
            })
            
            argumentBuffer.translateEnqueuedBindings { (key, arrayIndex, argumentResource) in
                guard let bindingPath = key.bindingPath(argumentBufferPath: argumentBufferPath, arrayIndex: arrayIndex, pipelineReflection: pipelineReflection) else {
                    if let resource = argumentResource.resource {
                        let _ = self.commandRecorder.resourceUsagePointers(for: resource, encoder: self, usageType: .unusedArgumentBuffer, stages: .cpuBeforeRender, activeRange: .inactive, isIndirectlyBound: true, firstCommandOffset: firstCommandOffset)
                    }
                    
                    return nil
                }
                
                return bindingPath
            }
            
            for (bindingPath, argumentResource) in argumentBuffer.bindings {
                let bindingPath = pipelineReflection.bindingPath(pathInOriginalArgumentBuffer: bindingPath, newArgumentBufferPath: argumentBufferPath)
                
                guard let resource = argumentResource.resource else {
                    if let existingUsage = self.boundResources.removeValue(forKey: bindingPath) {
                        self.usagePointersToUpdate.append(contentsOf: existingUsage.usagePointers)
                    }
                    if let existingUsage = self.untrackedBoundResources.removeValue(forKey: bindingPath) {
                        self.usagePointersToUpdate.append(contentsOf: existingUsage.usagePointers)
                    }
                    continue
                }
                
                replacingBoundResourceNode(at: bindingPath, resultUntrackedIfUsed: assumeConsistentUsage, perform: { currentlyBound in
                    // Optimisation: if the pipeline state hasn't changed, these are the only resources we need to consider, so look up their reflection data immediately.
                    let usageNodes: ResourceUsagePointerList
                    if !self.pipelineStateChanged, let reflection = pipelineReflection.argumentReflection(at: bindingPath), reflection.isActive {
                        usageNodes = self.commandRecorder.resourceUsagePointers(for: resource, encoder: self, usageType: reflection.usageType, stages: reflection.activeStages, activeRange: reflection.activeRange.offset(by: argumentResource.activeRangeOffsetIntoResource), isIndirectlyBound: true, firstCommandOffset: firstCommandOffset)
                        if reflection.usageType.isUAVReadWrite {
                            self.boundUAVResources.insert(bindingPath)
                        } else {
                            self.boundUAVResources.remove(bindingPath)
                        }
                    } else {
                        usageNodes = .init(usagePointer: nil)
                    }
                    return BoundResource(resource: resource, bindingCommand: nil, usagePointers: usageNodes, isIndirectlyBound: true, consistentUsageAssumed: assumeConsistentUsage)
                })
            }
        }
        
        self.pendingArgumentBuffers.removeRange(argumentBufferProcessingRange)
        
        if self.pipelineStateChanged {
            // Only update tracked bound resources, not any members of untrackedBoundResources
            // We should also bind any resources that haven't been yet bound – if the pipeline state changed, we may have skipped binding earlier
            // and intended to have it done here instead.
            
            self.boundUAVResources.removeAll()
            
            self.boundResources.forEachMutating { bindingPath, /* inout */ boundResource, /* inout */ deleteEntry in
                if let reflection = pipelineReflection.argumentReflection(at: bindingPath), reflection.isActive {
                    // Mark the resource as used if it currently isn't
                    assert(reflection.type == boundResource.resource.type || (reflection.type == .buffer && boundResource.resource.type == .argumentBuffer))
                        
                    // If the command to bind the resource hasn't yet been inserted into the command stream, insert it now.
                    if boundResource.usagePointers.isEmpty, let bindingCommandArgs = boundResource.bindingCommand {
                        switch boundResource.resource.type {
                        case .texture:
                            self.commandRecorder.record(.setTexture(bindingCommandArgs.assumingMemoryBound(to: RenderGraphCommand.SetTextureArgs.self)))
                        case .buffer:
                            self.commandRecorder.record(.setBuffer(bindingCommandArgs.assumingMemoryBound(to: RenderGraphCommand.SetBufferArgs.self)))
                        case .accelerationStructure:
                            self.commandRecorder.record(.setAccelerationStructure(bindingCommandArgs.assumingMemoryBound(to: RenderGraphCommand.SetAccelerationStructureArgs.self)))
                        case .visibleFunctionTable:
                            self.commandRecorder.record(.setVisibleFunctionTable(bindingCommandArgs.assumingMemoryBound(to: RenderGraphCommand.SetVisibleFunctionTableArgs.self)))
                        case .intersectionFunctionTable:
                            self.commandRecorder.record(.setIntersectionFunctionTable(bindingCommandArgs.assumingMemoryBound(to: RenderGraphCommand.SetIntersectionFunctionTableArgs.self)))
                        case .argumentBuffer:
                            let argumentBuffer = ArgumentBuffer(boundResource.resource)!
                            
                            // The command might be either a setArgumentBuffer or setArgumentBufferArray command.
                            // Check to see whether the resource is an ArgumentBuffer or ArgumentBufferArray to distinguish.
                            let setArgumentBufferArgs = bindingCommandArgs.assumingMemoryBound(to: RenderGraphCommand.SetArgumentBufferArgs.self)
                            
                            if Resource(setArgumentBufferArgs.pointee.argumentBuffer).type == .argumentBufferArray {
                                let arrayArguments = bindingCommandArgs.assumingMemoryBound(to: RenderGraphCommand.SetArgumentBufferArrayArgs.self)
                                if !arrayArguments.pointee.isBound {
                                    self.commandRecorder.record(.setArgumentBufferArray(arrayArguments))
                                    arrayArguments.pointee.isBound = true
                                }
                                assert(arrayArguments.pointee.argumentBuffer == argumentBuffer.sourceArray)
                            } else {
                                let setArgumentBufferArgs = bindingCommandArgs.assumingMemoryBound(to: RenderGraphCommand.SetArgumentBufferArgs.self)
                                self.commandRecorder.record(.setArgumentBuffer(setArgumentBufferArgs))
                            }
                            
                        default:
                            preconditionFailure()
                        }
                    }
                    
                    // If the pipeline state has changed, check for an updated encoder for any argument buffers.
                    ArgumentBuffer(boundResource.resource)?.updateEncoder(pipelineReflection: pipelineReflection, bindingPath: bindingPath)
                    
                    var bufferOffset = 0
                    if case .buffer = boundResource.resource.type, let bindingCommandArgs = boundResource.bindingCommand {
                        bufferOffset = Int(bindingCommandArgs.assumingMemoryBound(to: RenderGraphCommand.SetBufferArgs.self).pointee.offset)
                    }
                    
                    let usagePointers = self.commandRecorder.resourceUsagePointers(for: boundResource.resource, encoder: self, usageType: reflection.usageType, stages: reflection.activeStages, activeRange: reflection.activeRange.offset(by: bufferOffset), isIndirectlyBound: boundResource.isIndirectlyBound, firstCommandOffset: firstCommandOffset)
                    boundResource.usagePointers = usagePointers
                    
                    if reflection.usageType.isUAVReadWrite {
                        self.boundUAVResources.insertUnique(bindingPath) // Guaranteed to not be present since we cleared boundUAVResources before this block.
                    } else if boundResource.consistentUsageAssumed {
                        deleteEntry = true // Delete the entry from this HashMap
                        self.untrackedBoundResources.insertUnique(key: bindingPath, value: boundResource)
                    }
                    
                } else {
                    // The resource is currently unused; end its usage.
                    if boundResource.isIndirectlyBound {
                        let _ = self.commandRecorder.resourceUsagePointers(for: boundResource.resource, encoder: self, usageType: .unusedArgumentBuffer, stages: .cpuBeforeRender, activeRange: .inactive, isIndirectlyBound: true, firstCommandOffset: firstCommandOffset)
                    } else {
                        // The resource is currently unused; end its usage.
                        self.usagePointersToUpdate.append(contentsOf: boundResource.usagePointers)
                        boundResource.usagePointers = .init(usagePointer: nil)
                    }
                }
            }
        } else {
            self.boundUAVResources.forEach { bindingPath in
                self.boundResources.withValue(forKey: bindingPath, perform: { boundResourcePtr, _ in
                    let boundResource = boundResourcePtr.pointee
                    let usage = boundResource.usagePointers.first!.pointee
                    let usagePointers = self.commandRecorder.resourceUsagePointers(for: boundResource.resource, encoder: self, usageType: usage.type, stages: usage.stages, activeRange: usage.activeRange, isIndirectlyBound: boundResource.isIndirectlyBound, firstCommandOffset: firstCommandOffset)
                    boundResourcePtr.pointee.usagePointers = usagePointers
                })
                
            }
        }
        
        self.updateUsageNodes(lastIndex: self.lastGPUCommandIndex)
        
        self.resourceBindingCommandCountLastUpdate = self.resourceBindingCommands.count
        self.pendingArgumentBufferByKeyCountLastUpdate = self.pendingArgumentBuffersByKey.count
        self.pendingArgumentBufferCountLastUpdate = self.pendingArgumentBuffers.count
    }
    
    @usableFromInline func resetAllBindings() {
        self.resourceBindingCommandCountLastUpdate = 0
        self.pendingArgumentBufferByKeyCountLastUpdate = 0
        self.pendingArgumentBufferCountLastUpdate = 0
        
        self.resourceBindingCommands.removeAll()
        self.pendingArgumentBuffers.removeAll()
        self.pendingArgumentBuffersByKey.removeAll()
        
        let endIndex = self.lastGPUCommandIndex + 1
        
        self.boundResources.removeAll(iterating: { (path, value) in
            for usagePointer in value.usagePointers {
                usagePointer.pointee.commandRange = usagePointer.pointee.commandRange.lowerBound..<endIndex
            }
        })
        
        self.untrackedBoundResources.removeAll(iterating: { (path, value) in
            for usagePointer in value.usagePointers {
                usagePointer.pointee.commandRange = usagePointer.pointee.commandRange.lowerBound..<endIndex
            }
        })
    }
    
    @usableFromInline func endEncoding() {
        self.updateResourceUsages(endingEncoding: true)
#if !SUBSTRATE_DISABLE_AUTOMATIC_LABELS
        self.popDebugGroup() // Pass Name
#endif
    }
}

extension ResourceBindingEncoder {
    
    @inlinable
    public func setValue<T : ResourceProtocol>(_ value: T, key: FunctionArgumentKey) {
        preconditionFailure("setValue should not be used with resources; use setBuffer, setTexture, or setArgumentBuffer instead.")
    }
    
    @inlinable
    public func setValue<T>(_ value: T, key: FunctionArgumentKey) {
        assert(!(T.self is AnyObject.Type), "setValue should only be used with value types.")
        
        var value = value
        withUnsafeBytes(of: &value) { bytes in
            self.setBytes(bytes.baseAddress!, length: bytes.count, key: key)
        }
    }
}

public protocol AnyRenderCommandEncoder {
    func setArgumentBuffer<K>(_ argumentBuffer: TypedArgumentBuffer<K>?, at index: Int, stages: RenderStages)
    
    func setArgumentBufferArray<K>(_ argumentBufferArray: TypedArgumentBufferArray<K>?, at index: Int, stages: RenderStages, assumeConsistentUsage: Bool)
    
    func setVertexBuffer(_ buffer: Buffer?, offset: Int, index: Int)
    
    func setVertexBufferOffset(_ offset: Int, index: Int)
    
    func setViewport(_ viewport: Viewport)
    
    func setFrontFacing(_ frontFacingWinding: Winding)
    
    func setCullMode(_ cullMode: CullMode)
    
    func setTriangleFillMode(_ fillMode: TriangleFillMode)

    func setScissorRect(_ rect: ScissorRect)
    
    func setDepthClipMode(_ depthClipMode: DepthClipMode)
    
    func setDepthBias(_ depthBias: Float, slopeScale: Float, clamp: Float)
    
    func setStencilReferenceValue(_ referenceValue: UInt32)
    
    func setStencilReferenceValues(front frontReferenceValue: UInt32, back backReferenceValue: UInt32)
    
    func drawPrimitives(type primitiveType: PrimitiveType, vertexStart: Int, vertexCount: Int, instanceCount: Int, baseInstance: Int) async
    
    func drawIndexedPrimitives(type primitiveType: PrimitiveType, indexCount: Int, indexType: IndexType, indexBuffer: Buffer, indexBufferOffset: Int, instanceCount: Int, baseVertex: Int, baseInstance: Int)  async
}

/// `RenderCommandEncoder` allows you to encode rendering commands to be executed by the GPU within a single `DrawRenderPass`.
public final class RenderCommandEncoder : ResourceBindingEncoder, AnyRenderCommandEncoder {
    
    @usableFromInline
    enum Attachment : Hashable, CustomHashable {
        case color(Int)
        case depth
        case stencil
        
        public var customHashValue: Int {
            switch self {
            case .depth:
                return 1 << 0
            case .stencil:
                return 1 << 1
            case .color(let index):
                return 1 << 2 &+ index
            }
        }
    }
    
    struct DrawDynamicState: OptionSet {
        let rawValue: Int
        
        init(rawValue: Int) {
            self.rawValue = rawValue
        }
        
        static let viewport = DrawDynamicState(rawValue: 1 << 0)
        static let scissorRect = DrawDynamicState(rawValue: 1 << 1)
        static let frontFacing = DrawDynamicState(rawValue: 1 << 2)
        static let cullMode = DrawDynamicState(rawValue: 1 << 3)
        static let triangleFillMode = DrawDynamicState(rawValue: 1 << 4)
        static let depthClipMode = DrawDynamicState(rawValue: 1 << 5)
        static let depthBias = DrawDynamicState(rawValue: 1 << 6)
        static let stencilReferenceValue = DrawDynamicState(rawValue: 1 << 7)
    }
    
    let drawRenderPass : DrawRenderPass
    
    @usableFromInline
    var boundVertexBuffers = [ResourceUsagePointer?](repeating: nil, count: 8)
    @usableFromInline
    var renderTargetAttachmentUsages : HashMap<Attachment, ResourceUsagePointer>
    
    var renderPipelineDescriptor : RenderPipelineDescriptor? = nil
    var depthStencilDescriptor : DepthStencilDescriptor? = nil
    
    @usableFromInline
    var gpuCommandsStartIndexColor : Int? = nil
    @usableFromInline
    var gpuCommandsStartIndexDepthStencil : Int? = nil
    
    var nonDefaultDynamicState: DrawDynamicState = []

    init(commandRecorder: RenderGraphCommandRecorder, renderPass: DrawRenderPass, passRecord: RenderPassRecord) {
        self.drawRenderPass = renderPass
        self.renderTargetAttachmentUsages = HashMap(allocator: AllocatorType(commandRecorder.renderPassScratchAllocator))
        
        super.init(commandRecorder: commandRecorder, passRecord: passRecord)
        
        assert(passRecord.pass === renderPass)
        
        var needsClearCommand = false
        
        for (i, attachment) in renderPass.renderTargetDescriptor.colorAttachments.enumerated() {
            guard let attachment = attachment else { continue }
            needsClearCommand = needsClearCommand || renderPass.colorClearOperation(attachmentIndex: i).isClear
            let usagePointers = self.commandRecorder.resourceUsagePointers(for: attachment.texture, slice: attachment.slice, level: attachment.level, encoder: self, usageType: renderPass.colorClearOperation(attachmentIndex: i).isClear ? .writeOnlyRenderTarget : .unusedRenderTarget, stages: .fragment, isIndirectlyBound: false, firstCommandOffset: 0)
            assert(usagePointers.count == 1, "There shouldn't be any subresources for a render target texture usage")
            let usagePointer = usagePointers.first!
            self.renderTargetAttachmentUsages[.color(i)] = usagePointer
        }
        
        if let depthAttachment = renderPass.renderTargetDescriptor.depthAttachment {
            needsClearCommand = needsClearCommand || renderPass.depthClearOperation.isClear
            let usagePointers = self.commandRecorder.resourceUsagePointers(for: depthAttachment.texture, slice: depthAttachment.slice, level: depthAttachment.level, encoder: self, usageType: renderPass.depthClearOperation.isClear ? .writeOnlyRenderTarget : .unusedRenderTarget, stages: .vertex, isIndirectlyBound: false, firstCommandOffset: 0)
            assert(usagePointers.count == 1, "There shouldn't be any subresources for a render target texture usage")
            let usagePointer = usagePointers.first!
            self.renderTargetAttachmentUsages[.depth] = usagePointer
        }
        
        if let stencilAttachment = renderPass.renderTargetDescriptor.stencilAttachment {
            needsClearCommand = needsClearCommand || renderPass.stencilClearOperation.isClear
            let usagePointers = self.commandRecorder.resourceUsagePointers(for: stencilAttachment.texture, slice: stencilAttachment.slice, level: stencilAttachment.level, encoder: self, usageType: renderPass.stencilClearOperation.isClear ? .writeOnlyRenderTarget : .unusedRenderTarget, stages: .vertex, isIndirectlyBound: false, firstCommandOffset: 0)
            assert(usagePointers.count == 1, "There shouldn't be any subresources for a render target texture usage")
            let usagePointer = usagePointers.first!
            self.renderTargetAttachmentUsages[.stencil] = usagePointer
        }
        
        if needsClearCommand {
            // Insert a dummy command into the stream.
            // This is necessary since clearing a render target has effects that can be depended upon by later passes,
            // even when there are no other commands for the encoder.
            // Not having any commands breaks the fence/hazard management in the backends, so insert one here.
            self.commandRecorder.record(.clearRenderTargets)
        }
    }
    
    deinit {
        self.renderTargetAttachmentUsages.deinit()
    }
    
    @usableFromInline
    func updateColorAttachmentUsages(endingEncoding: Bool) {
        guard let gpuCommandsStartIndex = self.gpuCommandsStartIndexColor else {
            return
        }
        self.gpuCommandsStartIndexColor = nil
        
        guard let renderPipelineDescriptor = self.renderPipelineDescriptor else {
            assertionFailure("No render pipeline descriptor bound.")
            return
        }
        
        for (i, attachment) in drawRenderPass.renderTargetDescriptor.colorAttachments.enumerated() {
            guard let attachment = attachment else { continue }
            
            defer {
                if endingEncoding, let resolveTexture = attachment.resolveTexture {
                    let _ = self.commandRecorder.resourceUsagePointers(for: attachment.texture, slice: attachment.slice, level: attachment.level, encoder: self, usageType: .readWriteRenderTarget, stages: .fragment, isIndirectlyBound: false, firstCommandOffset: self.lastGPUCommandIndex) // Mark the attachment as read for the resolve.
                    let _ = self.commandRecorder.resourceUsagePointers(for: resolveTexture, slice: attachment.resolveSlice, level: attachment.resolveLevel, encoder: self, usageType: .writeOnlyRenderTarget, stages: .fragment, isIndirectlyBound: false, firstCommandOffset: self.lastGPUCommandIndex) // Mark the resolve attachment as written to.
                }
            }
        
            guard renderPipelineDescriptor.writeMasks[i, default: []] != [] else {
                continue
            }
            
            let type : ResourceUsageType = renderPipelineDescriptor.blendStates[i] != nil ? .readWriteRenderTarget : .writeOnlyRenderTarget
            
            if let usagePointer = self.renderTargetAttachmentUsages[.color(i)] {
                switch (type, usagePointer.pointee.type) {
                case (.readWriteRenderTarget, _):
                    usagePointer.pointee.type = .readWriteRenderTarget
                case (_, .unusedRenderTarget):
                    usagePointer.pointee.type = type
                default:
                    break // No change necessary.
                }
                usagePointer.pointee.commandRange = Range(usagePointer.pointee.commandRange.lowerBound...self.lastGPUCommandIndex) // extend the usage's timeline
                
                if usagePointer.pointee.type.isRead {
                    self.commandRecorder.readResources.insert(attachment.texture.resourceForUsageTracking)
                }
                if usagePointer.pointee.type.isWrite {
                    self.commandRecorder.writtenResources.insert(attachment.texture.resourceForUsageTracking)
                }
                continue
            }
            
            let usagePointers = self.commandRecorder.resourceUsagePointers(for: attachment.texture, slice: attachment.slice, level: attachment.level, encoder: self, usageType: type, stages: .fragment, isIndirectlyBound: false, firstCommandOffset: gpuCommandsStartIndex)
            assert(usagePointers.count == 1, "There shouldn't be any subresources for a render target texture usage")
            let usagePointer = usagePointers.first!
            usagePointer.pointee.commandRange = Range(gpuCommandsStartIndex...self.lastGPUCommandIndex)
            self.renderTargetAttachmentUsages[.color(i)] = usagePointer
        }
    }
    
    @usableFromInline
    func updateDepthStencilAttachmentUsages(endingEncoding: Bool) {
        guard let gpuCommandsStartIndex = self.gpuCommandsStartIndexDepthStencil else {
            return
        }
        self.gpuCommandsStartIndexDepthStencil = nil
        
        guard let depthStencilDescriptor = self.depthStencilDescriptor else {
            return // No depth writes enabled, depth test always passes, no stencil tests.
        }
        
        depthCheck: if let depthAttachment = drawRenderPass.renderTargetDescriptor.depthAttachment {
            let type : ResourceUsageType
            switch (depthStencilDescriptor.depthCompareFunction, depthStencilDescriptor.isDepthWriteEnabled) {
            case (.always, false):
                break depthCheck
            case (.always, true):
                type = .writeOnlyRenderTarget
            default:
                type = .readWriteRenderTarget // TODO: should we have a special readOnlyRenderTarget for e.g. depth writes disabled but depth comparison on?
            }
            
            if let usagePointer = self.renderTargetAttachmentUsages[.depth] {
                switch (type, usagePointer.pointee.type) {
                case (.readWriteRenderTarget, _):
                    usagePointer.pointee.type = .readWriteRenderTarget
                case (_, .unusedRenderTarget):
                    usagePointer.pointee.type = .writeOnlyRenderTarget
                default:
                    break // No change necessary.
                }
                usagePointer.pointee.commandRange = Range(usagePointer.pointee.commandRange.lowerBound...self.lastGPUCommandIndex) // extend the usage's timeline
                if usagePointer.pointee.type.isRead {
                    self.commandRecorder.readResources.insert(depthAttachment.texture.resourceForUsageTracking)
                }
                if usagePointer.pointee.type.isWrite {
                    self.commandRecorder.writtenResources.insert(depthAttachment.texture.resourceForUsageTracking)
                }
                break depthCheck
            }
            
            let usagePointers = self.commandRecorder.resourceUsagePointers(for: depthAttachment.texture, slice: depthAttachment.slice, level: depthAttachment.level, encoder: self, usageType: type, stages: [.vertex, .fragment], isIndirectlyBound: false, firstCommandOffset: gpuCommandsStartIndex)
            assert(usagePointers.count == 1, "There shouldn't be any subresources for a render target texture usage")
            let usagePointer = usagePointers.first!
            usagePointer.pointee.commandRange = Range(gpuCommandsStartIndex...self.lastGPUCommandIndex)
            self.renderTargetAttachmentUsages[.depth] = usagePointer
            
            if endingEncoding, let resolveTexture = depthAttachment.resolveTexture {
                let _ = self.commandRecorder.resourceUsagePointers(for: depthAttachment.texture, slice: depthAttachment.slice, level: depthAttachment.level, encoder: self, usageType: .readWriteRenderTarget, stages: .fragment, isIndirectlyBound: false, firstCommandOffset: self.lastGPUCommandIndex) // Mark the attachment as read for the resolve.
                let _ = self.commandRecorder.resourceUsagePointers(for: resolveTexture, slice: depthAttachment.resolveSlice, level: depthAttachment.resolveLevel, encoder: self, usageType: .writeOnlyRenderTarget, stages: .fragment, isIndirectlyBound: false, firstCommandOffset: self.lastGPUCommandIndex) // Mark the resolve attachment as written to.
            }
        }
        
        stencilCheck: if let stencilAttachment = drawRenderPass.renderTargetDescriptor.stencilAttachment {
            let isRead = depthStencilDescriptor.backFaceStencil.stencilCompareFunction != .always || depthStencilDescriptor.frontFaceStencil.stencilCompareFunction != .always
            let isWrite =   depthStencilDescriptor.backFaceStencil.stencilFailureOperation != .keep ||
                            depthStencilDescriptor.backFaceStencil.depthFailureOperation != .keep ||
                            depthStencilDescriptor.backFaceStencil.depthStencilPassOperation != .keep ||
                            depthStencilDescriptor.frontFaceStencil.stencilFailureOperation != .keep ||
                            depthStencilDescriptor.frontFaceStencil.depthFailureOperation != .keep ||
                            depthStencilDescriptor.frontFaceStencil.depthStencilPassOperation != .keep
            
            guard isRead || isWrite else { break stencilCheck }
            
            let type : ResourceUsageType = isRead ? .readWriteRenderTarget : .writeOnlyRenderTarget
            
            if let usagePointer = self.renderTargetAttachmentUsages[.stencil] {
                switch (type, usagePointer.pointee.type) {
                case (.readWriteRenderTarget, _):
                    usagePointer.pointee.type = .readWriteRenderTarget
                case (_, .unusedRenderTarget):
                    usagePointer.pointee.type = .writeOnlyRenderTarget
                default:
                    break // No change necessary.
                }
                usagePointer.pointee.commandRange = Range(usagePointer.pointee.commandRange.lowerBound...self.lastGPUCommandIndex) // extend the usage's timeline
                if usagePointer.pointee.type.isRead {
                    self.commandRecorder.readResources.insert(stencilAttachment.texture.resourceForUsageTracking)
                }
                if usagePointer.pointee.type.isWrite {
                    self.commandRecorder.writtenResources.insert(stencilAttachment.texture.resourceForUsageTracking)
                }
                break stencilCheck
            }
            
            let usagePointers = self.commandRecorder.resourceUsagePointers(for: stencilAttachment.texture, slice: stencilAttachment.slice, level: stencilAttachment.level, encoder: self, usageType: type, stages: [.vertex, .fragment], isIndirectlyBound: false, firstCommandOffset: gpuCommandsStartIndex)
            assert(usagePointers.count == 1, "There shouldn't be any subresources for a render target texture usage")
            let usagePointer = usagePointers.first!
            usagePointer.pointee.commandRange = Range(gpuCommandsStartIndex...self.lastGPUCommandIndex)
            self.renderTargetAttachmentUsages[.stencil] = usagePointer
            
            if endingEncoding, let resolveTexture = stencilAttachment.resolveTexture {
                let _ = self.commandRecorder.resourceUsagePointers(for: stencilAttachment.texture, slice: stencilAttachment.slice, level: stencilAttachment.level, encoder: self, usageType: .readWriteRenderTarget, stages: .fragment, isIndirectlyBound: false, firstCommandOffset: self.lastGPUCommandIndex) // Mark the attachment as read for the resolve.
                let _ = self.commandRecorder.resourceUsagePointers(for: resolveTexture, slice: stencilAttachment.resolveSlice, level: stencilAttachment.resolveLevel,  encoder: self, usageType: .writeOnlyRenderTarget, stages: .fragment, isIndirectlyBound: false, firstCommandOffset: self.lastGPUCommandIndex) // Mark the resolve attachment as written to.
            }
        }
    }
    
    /// The debug label for this render command encoder. Inferred from the render pass' name by default.
    public var label : String = "" {
        didSet {
            commandRecorder.setLabel(label)
        }
    }
    
    public func setRenderPipelineDescriptor(_ descriptor: RenderPipelineDescriptor, retainExistingBindings: Bool = true) async {
        if !retainExistingBindings {
            self.resetAllBindings()
        }
        
        self.renderPipelineDescriptor = descriptor
        self.currentPipelineReflection = await RenderBackend.renderPipelineReflection(descriptor: descriptor, renderTarget: self.drawRenderPass.renderTargetDescriptor)
        
        self.pipelineStateChanged = true
        self.needsUpdateBindings = true
        
        self.updateColorAttachmentUsages(endingEncoding: false)
    }
    
    public func setVertexBuffer(_ buffer: Buffer?, offset: Int, index: Int) {
        if let currentBinding = self.boundVertexBuffers[index] {
            let lowerBound = currentBinding.pointee.commandRange.lowerBound
            // In normal execution, the last GPU command index should always be at least lowerBound.
            // However, if we don't have a valid pipeline state, it's possible that no GPU commands get executed;
            // in that case, we use max(lowerBound, self.lastGPUCommandIndex) to prevent the Swift stdlib from asserting.
            currentBinding.pointee.commandRange = Range(lowerBound...max(lowerBound, self.lastGPUCommandIndex))
        }
        
        guard let buffer = buffer else { return }
        
        let newUsageNodes = self.commandRecorder.resourceUsagePointers(for: buffer, bufferRange: offset..<buffer.length, encoder: self, usageType: .vertexBuffer, stages: .vertex, isIndirectlyBound: false, firstCommandOffset: self.nextCommandOffset)
        self.boundVertexBuffers[index] = newUsageNodes.first
        
        commandRecorder.record(RenderGraphCommand.setVertexBuffer, (buffer, UInt32(offset), UInt32(index)))
    }
    
    public func setVertexBufferOffset(_ offset: Int, index: Int) {
        commandRecorder.record(RenderGraphCommand.setVertexBufferOffset(offset: UInt32(offset), index: UInt32(index)))
    }

    public func setViewport(_ viewport: Viewport) {
        commandRecorder.record(RenderGraphCommand.setViewport, viewport)
        self.nonDefaultDynamicState.formUnion(.viewport)
    }
    
    public func setFrontFacing(_ frontFacingWinding: Winding) {
        commandRecorder.record(.setFrontFacing(frontFacingWinding))
        self.nonDefaultDynamicState.formUnion(.frontFacing)
    }
    
    public func setCullMode(_ cullMode: CullMode) {
        commandRecorder.record(.setCullMode(cullMode))
        self.nonDefaultDynamicState.formUnion(.cullMode)
    }
    
    public func setTriangleFillMode(_ fillMode: TriangleFillMode) {
        commandRecorder.record(.setTriangleFillMode(fillMode))
        self.nonDefaultDynamicState.formUnion(.triangleFillMode)
    }
    
    public func setDepthStencilDescriptor(_ descriptor: DepthStencilDescriptor?) {
        guard self.drawRenderPass.renderTargetDescriptor.depthAttachment != nil ||
            self.drawRenderPass.renderTargetDescriptor.stencilAttachment != nil else {
                return
        }
        
        var descriptor = descriptor ?? DepthStencilDescriptor()
        if self.drawRenderPass.renderTargetDescriptor.depthAttachment == nil {
            descriptor.depthCompareFunction = .always
            descriptor.isDepthWriteEnabled = false
        }
        if self.drawRenderPass.renderTargetDescriptor.stencilAttachment == nil {
            descriptor.frontFaceStencil = .init()
            descriptor.backFaceStencil = .init()
        }
        
        self.depthStencilDescriptor = descriptor
        self.depthStencilStateChanged = true
        
        self.updateDepthStencilAttachmentUsages(endingEncoding: false)
    }
    
//    @inlinable
    public func setScissorRect(_ rect: ScissorRect) {
        commandRecorder.record(RenderGraphCommand.setScissorRect, rect)
        self.nonDefaultDynamicState.formUnion(.scissorRect)
    }
    
    public func setDepthClipMode(_ depthClipMode: DepthClipMode) {
        commandRecorder.record(.setDepthClipMode(depthClipMode))
        self.nonDefaultDynamicState.formUnion(.depthClipMode)
    }
    
    public func setDepthBias(_ depthBias: Float, slopeScale: Float, clamp: Float) {
        commandRecorder.record(RenderGraphCommand.setDepthBias, (depthBias, slopeScale, clamp))
        self.nonDefaultDynamicState.formUnion(.depthBias)
    }
    
    public func setStencilReferenceValue(_ referenceValue: UInt32) {
        commandRecorder.record(.setStencilReferenceValue(referenceValue))
        self.nonDefaultDynamicState.formUnion(.stencilReferenceValue)
    }
    
    public func setStencilReferenceValues(front frontReferenceValue: UInt32, back backReferenceValue: UInt32) {
        commandRecorder.record(.setStencilReferenceValues(front: frontReferenceValue, back: backReferenceValue))
        self.nonDefaultDynamicState.formUnion(.stencilReferenceValue)
    }
    
    public func drawPrimitives(type primitiveType: PrimitiveType, vertexStart: Int, vertexCount: Int, instanceCount: Int = 1, baseInstance: Int = 0) {
        assert(instanceCount > 0, "instanceCount(\(instanceCount)) must be non-zero.")

        guard self.currentPipelineReflection != nil else {
            assert(self.renderPipelineDescriptor != nil, "No render or compute pipeline is set for pass \(renderPass.name).")
            return
        }

        self.updateResourceUsages()
        self.lastGPUCommandIndex = self.nextCommandOffset
        
        self.gpuCommandsStartIndexColor = self.gpuCommandsStartIndexColor ?? self.nextCommandOffset
        self.gpuCommandsStartIndexDepthStencil = self.gpuCommandsStartIndexDepthStencil ?? self.nextCommandOffset
        
        commandRecorder.record(RenderGraphCommand.drawPrimitives, (primitiveType, UInt32(vertexStart), UInt32(vertexCount), UInt32(instanceCount), UInt32(baseInstance)))
    }
    
    public func drawIndexedPrimitives(type primitiveType: PrimitiveType, indexCount: Int, indexType: IndexType, indexBuffer: Buffer, indexBufferOffset: Int, instanceCount: Int = 1, baseVertex: Int = 0, baseInstance: Int = 0) {
        assert(instanceCount > 0, "instanceCount(\(instanceCount)) must be non-zero.")
        
        guard self.currentPipelineReflection != nil else {
            assert(self.renderPipelineDescriptor != nil, "No render or compute pipeline is set for pass \(renderPass.name).")
            return
        }

        self.updateResourceUsages()
        self.lastGPUCommandIndex = self.nextCommandOffset
        
        self.gpuCommandsStartIndexColor = self.gpuCommandsStartIndexColor ?? self.nextCommandOffset
        self.gpuCommandsStartIndexDepthStencil = self.gpuCommandsStartIndexDepthStencil ?? self.nextCommandOffset
        self.commandRecorder.addResourceUsage(for: indexBuffer, bufferRange: indexBufferOffset..<indexBuffer.length, commandIndex: self.nextCommandOffset, encoder: self, usageType: .indexBuffer, stages: .vertex, isIndirectlyBound: false)
        
        commandRecorder.record(RenderGraphCommand.drawIndexedPrimitives, (primitiveType, UInt32(indexCount), indexType, indexBuffer, UInt32(indexBufferOffset), UInt32(instanceCount), Int32(baseVertex), UInt32(baseInstance)))
    }
    
    override func updateResourceUsages(endingEncoding: Bool = false) {
        if !endingEncoding {
            // Set the depth-stencil and pipeline states here to filter out unused states.
            if self.depthStencilStateChanged {
                let box = Unmanaged.passRetained(ReferenceBox(self.depthStencilDescriptor!))
                commandRecorder.addUnmanagedReference(box)
                commandRecorder.record(RenderGraphCommand.setDepthStencilDescriptor(box))
                self.depthStencilStateChanged = false
            }
            
            if self.pipelineStateChanged {
<<<<<<< HEAD
                let box = Unmanaged.passRetained(ReferenceBox(self.renderPipelineDescriptor!))
                commandRecorder.addUnmanagedReference(box)
                commandRecorder.record(RenderGraphCommand.setRenderPipelineDescriptor(box))
=======
                commandRecorder.record(RenderGraphCommand.setRenderPipelineState, (self.currentPipelineReflection.pipelineState, self.renderPipelineDescriptor?.fragmentFunction != nil))
>>>>>>> 73616d8f
                // self.pipelineStateChanged = false // set by super.updateResourceUsages
            }
        }
        
        super.updateResourceUsages(endingEncoding: endingEncoding)
        
        if endingEncoding {
            for usagePointer in self.boundVertexBuffers {
                guard let usagePointer = usagePointer else { continue }
                if self.lastGPUCommandIndex > usagePointer.pointee.commandRange.lowerBound {
                    usagePointer.pointee.commandRange = Range(usagePointer.pointee.commandRange.lowerBound...self.lastGPUCommandIndex)
                }
            }
            
            self.updateColorAttachmentUsages(endingEncoding: endingEncoding)
            self.updateDepthStencilAttachmentUsages(endingEncoding: endingEncoding)
        }
    }
    
    @usableFromInline override func endEncoding() {
        // Reset any dynamic state to the defaults.
        let renderTargetSize = self.drawRenderPass.renderTargetDescriptor.size
        if self.nonDefaultDynamicState.contains(.viewport) {
            commandRecorder.record(RenderGraphCommand.setViewport, Viewport(originX: 0.0, originY: 0.0, width: Double(renderTargetSize.width), height: Double(renderTargetSize.height), zNear: 0.0, zFar: 1.0))
        }
        if self.nonDefaultDynamicState.contains(.scissorRect) {
            commandRecorder.record(RenderGraphCommand.setScissorRect, ScissorRect(x: 0, y: 0, width: renderTargetSize.width, height: renderTargetSize.height))
        }
        if self.nonDefaultDynamicState.contains(.frontFacing) {
            commandRecorder.record(.setFrontFacing(.counterClockwise))
        }
        if self.nonDefaultDynamicState.contains(.cullMode) {
            commandRecorder.record(.setCullMode(.none))
        }
        if self.nonDefaultDynamicState.contains(.triangleFillMode) {
            commandRecorder.record(.setTriangleFillMode(.fill))
        }
        if self.nonDefaultDynamicState.contains(.depthClipMode) {
            commandRecorder.record(.setDepthClipMode(.clip))
        }
        if self.nonDefaultDynamicState.contains(.depthBias) {
            commandRecorder.record(RenderGraphCommand.setDepthBias, (depthBias: 0.0, slopeScale: 0.0, clamp: 0.0))
        }
        if self.nonDefaultDynamicState.contains(.stencilReferenceValue) {
            commandRecorder.record(.setStencilReferenceValue(0))
        }
        
        super.endEncoding()
    }
}


public final class ComputeCommandEncoder : ResourceBindingEncoder {
    
    let computeRenderPass : ComputeRenderPass
    
    private var currentComputePipeline : ComputePipelineDescriptorBox? = nil
    
    init(commandRecorder: RenderGraphCommandRecorder, renderPass: ComputeRenderPass, passRecord: RenderPassRecord) {
        self.computeRenderPass = renderPass
        super.init(commandRecorder: commandRecorder, passRecord: passRecord)
        
        assert(passRecord.pass === renderPass)
    }
    
    public var label : String = "" {
        didSet {
            commandRecorder.setLabel(label)
        }
    }
    
    public func setComputePipelineDescriptor(_ descriptor: ComputePipelineDescriptor, retainExistingBindings: Bool = true) async {
        if !retainExistingBindings {
            self.resetAllBindings()
        }
        
        self.currentPipelineReflection = await RenderBackend.computePipelineReflection(descriptor: descriptor)
        
        self.pipelineStateChanged = true
        self.needsUpdateBindings = true

        let pipelineBox = ComputePipelineDescriptorBox(descriptor)
        self.currentComputePipeline = pipelineBox
        
        let box = Unmanaged.passRetained(pipelineBox)
        commandRecorder.addUnmanagedReference(box)
        commandRecorder.record(.setComputePipelineDescriptor(box))
    }
    
    /// The number of threads in a SIMD group/wave for the current pipeline state.
    public var currentThreadExecutionWidth: Int {
        return self.currentPipelineReflection?.threadExecutionWidth ?? 0
    }
    
    public func setStageInRegion(_ region: Region) {
        commandRecorder.record(RenderGraphCommand.setStageInRegion, region)
    }
    
    public func setThreadgroupMemoryLength(_ length: Int, index: Int) {
        commandRecorder.record(.setThreadgroupMemoryLength(length: UInt32(length), index: UInt32(index)))
    }
    
    @usableFromInline
    func updateThreadgroupExecutionWidth(threadsPerThreadgroup: Size) {
        let threads = threadsPerThreadgroup.width * threadsPerThreadgroup.height * threadsPerThreadgroup.depth
        let isMultiple = threads % self.currentThreadExecutionWidth == 0
        self.currentComputePipeline!.threadGroupSizeIsMultipleOfThreadExecutionWidth = self.currentComputePipeline!.threadGroupSizeIsMultipleOfThreadExecutionWidth && isMultiple
    }

    public func dispatchThreads(_ threadsPerGrid: Size, threadsPerThreadgroup: Size) {
        guard self.currentPipelineReflection != nil else {
            assert(self.currentComputePipeline != nil, "No compute pipeline is set for pass \(renderPass.name).")
            return
        }
        precondition(threadsPerGrid.width > 0 && threadsPerGrid.height > 0 && threadsPerGrid.depth > 0)
        precondition(threadsPerThreadgroup.width > 0 && threadsPerThreadgroup.height > 0 && threadsPerThreadgroup.depth > 0)
        
        self.needsUpdateBindings = true // to track barriers between resources bound for the compute command

        self.updateThreadgroupExecutionWidth(threadsPerThreadgroup: threadsPerThreadgroup)
        self.updateResourceUsages()
        self.lastGPUCommandIndex = self.nextCommandOffset
        
        commandRecorder.record(RenderGraphCommand.dispatchThreads, (threadsPerGrid, threadsPerThreadgroup))
    }
    
    public func dispatchThreadgroups(_ threadgroupsPerGrid: Size, threadsPerThreadgroup: Size) {
        guard self.currentPipelineReflection != nil else {
            assert(self.currentComputePipeline != nil, "No compute pipeline is set for pass \(renderPass.name).")
            return
        }
        precondition(threadgroupsPerGrid.width > 0 && threadgroupsPerGrid.height > 0 && threadgroupsPerGrid.depth > 0)
        precondition(threadsPerThreadgroup.width > 0 && threadsPerThreadgroup.height > 0 && threadsPerThreadgroup.depth > 0)
        
        self.needsUpdateBindings = true // to track barriers between resources bound for the compute command
        
        self.updateThreadgroupExecutionWidth(threadsPerThreadgroup: threadsPerThreadgroup)
        self.updateResourceUsages()
        self.lastGPUCommandIndex = self.nextCommandOffset
        
        commandRecorder.record(RenderGraphCommand.dispatchThreadgroups, (threadgroupsPerGrid, threadsPerThreadgroup))
    }
    
    public func dispatchThreadgroups(indirectBuffer: Buffer, indirectBufferOffset: Int, threadsPerThreadgroup: Size) {
        guard self.currentPipelineReflection != nil else {
            assert(self.currentComputePipeline != nil, "No compute pipeline is set for pass \(renderPass.name).")
            return
        }
        precondition(threadsPerThreadgroup.width > 0 && threadsPerThreadgroup.height > 0 && threadsPerThreadgroup.depth > 0)
        
        self.needsUpdateBindings = true // to track barriers between resources bound for the compute command
        
        self.updateThreadgroupExecutionWidth(threadsPerThreadgroup: threadsPerThreadgroup)
        self.updateResourceUsages()
        self.lastGPUCommandIndex = self.nextCommandOffset
        
        self.commandRecorder.addResourceUsage(for: indirectBuffer, bufferRange: indirectBufferOffset..<(indirectBufferOffset + 3 * MemoryLayout<UInt32>.stride), commandIndex: self.nextCommandOffset, encoder: self, usageType: .indirectBuffer, stages: .compute, isIndirectlyBound: false)
        
        commandRecorder.record(RenderGraphCommand.dispatchThreadgroupsIndirect, (indirectBuffer, UInt32(indirectBufferOffset), threadsPerThreadgroup))
    }
}

public final class BlitCommandEncoder : CommandEncoder {

    @usableFromInline let commandRecorder : RenderGraphCommandRecorder
    @usableFromInline let passRecord: RenderPassRecord
    @usableFromInline let startCommandIndex: Int
    let blitRenderPass : BlitRenderPass
    
    init(commandRecorder: RenderGraphCommandRecorder, renderPass: BlitRenderPass, passRecord: RenderPassRecord) {
        self.commandRecorder = commandRecorder
        self.blitRenderPass = renderPass
        self.passRecord = passRecord
        self.startCommandIndex = self.commandRecorder.nextCommandIndex
        
        assert(passRecord.pass === renderPass)
        
#if !SUBSTRATE_DISABLE_AUTOMATIC_LABELS
        self.pushDebugGroup(passRecord.name)
#endif
    }
    
    @usableFromInline func endEncoding() {
#if !SUBSTRATE_DISABLE_AUTOMATIC_LABELS
        self.popDebugGroup() // Pass Name
#endif
    }
    
    public var label : String = "" {
        didSet {
            commandRecorder.setLabel(label)
        }
    }
    
    public func copy(from sourceBuffer: Buffer, sourceOffset: Int, sourceBytesPerRow: Int, sourceBytesPerImage: Int, sourceSize: Size, to destinationTexture: Texture, destinationSlice: Int, destinationLevel: Int, destinationOrigin: Origin, options: BlitOption = []) {
        assert(sourceBuffer.length - sourceOffset >= sourceSize.height * sourceBytesPerRow)
        let commandOffset = self.nextCommandOffset
        
        commandRecorder.addResourceUsage(for: sourceBuffer, bufferRange: sourceOffset..<(sourceOffset + sourceSize.height * sourceBytesPerRow), commandIndex: commandOffset, encoder: self, usageType: .blitSource, stages: .blit, isIndirectlyBound: false)
        commandRecorder.addResourceUsage(for: destinationTexture, slice: destinationSlice, level: destinationLevel, commandIndex: commandOffset, encoder: self, usageType: .blitDestination, stages: .blit, isIndirectlyBound: false)
        
        commandRecorder.record(RenderGraphCommand.copyBufferToTexture, (sourceBuffer, UInt32(sourceOffset), UInt32(sourceBytesPerRow), UInt32(sourceBytesPerImage), sourceSize, destinationTexture, UInt32(destinationSlice), UInt32(destinationLevel), destinationOrigin, options))
    }
    
    public func copy(from sourceBuffer: Buffer, sourceOffset: Int, to destinationBuffer: Buffer, destinationOffset: Int, size: Int) {
        let commandOffset = self.nextCommandOffset
        
        commandRecorder.addResourceUsage(for: sourceBuffer, bufferRange: sourceOffset..<(sourceOffset + size), commandIndex: commandOffset, encoder: self, usageType: .blitSource, stages: .blit, isIndirectlyBound: false)
        commandRecorder.addResourceUsage(for: destinationBuffer, bufferRange: destinationOffset..<(destinationOffset + size), commandIndex: commandOffset, encoder: self, usageType: .blitDestination, stages: .blit, isIndirectlyBound: false)
        
        commandRecorder.record(RenderGraphCommand.copyBufferToBuffer, (sourceBuffer, UInt32(sourceOffset), destinationBuffer, UInt32(destinationOffset), UInt32(size)))
    }
    
    public func copy(from sourceTexture: Texture, sourceSlice: Int, sourceLevel: Int, sourceOrigin: Origin, sourceSize: Size, to destinationBuffer: Buffer, destinationOffset: Int, destinationBytesPerRow: Int, destinationBytesPerImage: Int, options: BlitOption = []) {
        let commandOffset = self.nextCommandOffset
        
        commandRecorder.addResourceUsage(for: sourceTexture, slice: sourceSlice, level: sourceLevel, commandIndex: commandOffset, encoder: self, usageType: .blitSource, stages: .blit, isIndirectlyBound: false)
        commandRecorder.addResourceUsage(for: destinationBuffer, bufferRange: destinationOffset..<(destinationOffset + destinationBytesPerImage), commandIndex: commandOffset, encoder: self, usageType: .blitDestination, stages: .blit, isIndirectlyBound: false)
        
        commandRecorder.record(RenderGraphCommand.copyTextureToBuffer, (sourceTexture, UInt32(sourceSlice), UInt32(sourceLevel), sourceOrigin, sourceSize, destinationBuffer, UInt32(destinationOffset), UInt32(destinationBytesPerRow), UInt32(destinationBytesPerImage), options))
    }
    
    public func copy(from sourceTexture: Texture, sourceSlice: Int, sourceLevel: Int, sourceOrigin: Origin, sourceSize: Size, to destinationTexture: Texture, destinationSlice: Int, destinationLevel: Int, destinationOrigin: Origin) {
        let commandOffset = self.nextCommandOffset
        
        commandRecorder.addResourceUsage(for: sourceTexture, slice: sourceSlice, level: sourceLevel, commandIndex: commandOffset, encoder: self, usageType: .blitSource, stages: .blit, isIndirectlyBound: false)
        commandRecorder.addResourceUsage(for: destinationTexture, slice: destinationSlice, level: destinationLevel, commandIndex: commandOffset, encoder: self, usageType: .blitDestination, stages: .blit, isIndirectlyBound: false)
        
        commandRecorder.record(RenderGraphCommand.copyTextureToTexture, (sourceTexture, UInt32(sourceSlice), UInt32(sourceLevel), sourceOrigin, sourceSize, destinationTexture, UInt32(destinationSlice), UInt32(destinationLevel), destinationOrigin))
    }
    
    public func fill(buffer: Buffer, range: Range<Int>, value: UInt8) {
        commandRecorder.addResourceUsage(for: buffer, bufferRange: range, commandIndex: self.nextCommandOffset, encoder: self, usageType: .blitDestination, stages: .blit, isIndirectlyBound: false)
        
        commandRecorder.record(RenderGraphCommand.fillBuffer, (buffer, range, value))
    }
    
    public func generateMipmaps(for texture: Texture) {
        guard texture.descriptor.mipmapLevelCount > 1 else { return }
        #if canImport(Metal)
        if RenderBackend._backend is MetalBackend {
            commandRecorder.addResourceUsage(for: texture, slice: nil, level: nil, commandIndex: self.nextCommandOffset, encoder: self, usageType: .mipGeneration, stages: .blit, isIndirectlyBound: false)
            commandRecorder.record(.generateMipmaps(texture))
            return
        }
        #endif
        for slice in 0..<texture.descriptor.slicesPerLevel {
            for destLevel in 1..<texture.descriptor.mipmapLevelCount {
                let sourceLevel = destLevel - 1
                commandRecorder.addResourceUsage(for: texture, slice: slice, level: sourceLevel, commandIndex: self.nextCommandOffset, encoder: self, usageType: .blitSource, stages: .blit, isIndirectlyBound: false)
                commandRecorder.addResourceUsage(for: texture, slice: slice, level: destLevel, commandIndex: self.nextCommandOffset, encoder: self, usageType: .blitDestination, stages: .blit, isIndirectlyBound: false)
                let args: RenderGraphCommand.BlitTextureToTextureArgs = (texture, UInt32(slice), UInt32(sourceLevel), Origin(), texture.descriptor.size(mipLevel: sourceLevel), texture, UInt32(slice), UInt32(destLevel), Origin(), texture.descriptor.size(mipLevel: destLevel), .linear)
                commandRecorder.record(RenderGraphCommand.blitTextureToTexture, args)
            }
        }
    }
    
    public func synchronize(buffer: Buffer) {
        commandRecorder.addResourceUsage(for: buffer, bufferRange: buffer.range, commandIndex: self.nextCommandOffset, encoder: self, usageType: .blitSynchronisation, stages: .blit, isIndirectlyBound: false)
        
        commandRecorder.record(.synchroniseBuffer(buffer))
    }
    
    public func synchronize(texture: Texture) {
        commandRecorder.addResourceUsage(for: texture, slice: nil, level: nil, commandIndex: self.nextCommandOffset, encoder: self, usageType: .blitSynchronisation, stages: .blit, isIndirectlyBound: false)
        commandRecorder.record(.synchroniseTexture(texture))
    }
    
    public func synchronize(texture: Texture, slice: Int, level: Int) {
        commandRecorder.addResourceUsage(for: texture, slice: slice, level: level, commandIndex: self.nextCommandOffset, encoder: self, usageType: .blitSynchronisation, stages: .blit, isIndirectlyBound: false)
        commandRecorder.record(RenderGraphCommand.synchroniseTextureSlice, (texture, UInt32(slice), UInt32(level)))
    }
}

public final class ExternalCommandEncoder : CommandEncoder {
    
    @usableFromInline let commandRecorder : RenderGraphCommandRecorder
    @usableFromInline let passRecord: RenderPassRecord
    @usableFromInline let startCommandIndex: Int
    let externalRenderPass : ExternalRenderPass
    
    init(commandRecorder: RenderGraphCommandRecorder, renderPass: ExternalRenderPass, passRecord: RenderPassRecord) {
        self.commandRecorder = commandRecorder
        self.externalRenderPass = renderPass
        self.passRecord = passRecord
        self.startCommandIndex = self.commandRecorder.nextCommandIndex
        
        assert(passRecord.pass === renderPass)
        
#if !SUBSTRATE_DISABLE_AUTOMATIC_LABELS
        self.pushDebugGroup(passRecord.name)
#endif
    }
    
    @usableFromInline func endEncoding() {
#if !SUBSTRATE_DISABLE_AUTOMATIC_LABELS
        self.popDebugGroup() // Pass Name
#endif
    }
    
    public var label : String = "" {
        didSet {
            commandRecorder.setLabel(label)
        }
    }
    
    func encodeCommand(usingResources resources: [(Resource, ResourceUsageType, ActiveResourceRange)], _ command: @escaping (_ commandBuffer: UnsafeRawPointer) -> Void) {
        let commandBox = Unmanaged.passRetained(ExternalCommandBox(command: command))
        self.commandRecorder.addUnmanagedReference(commandBox)
        
        for (resource, usageType, activeRange) in resources {
            _ = commandRecorder.resourceUsagePointers(for: resource, encoder: self, usageType: usageType, stages: .compute, activeRange: activeRange, isIndirectlyBound: false, firstCommandOffset: self.nextCommandOffset)
        }
        
        commandRecorder.record(RenderGraphCommand.encodeExternalCommand(commandBox))
    }
    
    #if canImport(Metal)
    
    public func encodeToMetalCommandBuffer(usingResources resources: [(Resource, ResourceUsageType, ActiveResourceRange)], _ command: @escaping (_ commandBuffer: MTLCommandBuffer) -> Void) {
        self.encodeCommand(usingResources: resources, { (cmdBuffer) in
            command(Unmanaged<MTLCommandBuffer>.fromOpaque(cmdBuffer).takeUnretainedValue())
        })
    }
    
    #endif
    
    #if canImport(MetalPerformanceShaders)
    
    @available(OSX 10.14, *)
    public func encodeRayIntersection(intersector: MPSRayIntersector, intersectionType: MPSIntersectionType, rayBuffer: Buffer, rayBufferOffset: Int, intersectionBuffer: Buffer, intersectionBufferOffset: Int, rayCount: Int, accelerationStructure: MPSAccelerationStructure) {
        
        let intersector = Unmanaged.passRetained(intersector)
        self.commandRecorder.addUnmanagedReference(intersector)
        
        let accelerationStructure = Unmanaged.passRetained(accelerationStructure)
        self.commandRecorder.addUnmanagedReference(accelerationStructure)
        
        commandRecorder.addResourceUsage(for: rayBuffer, bufferRange: rayBufferOffset..<(rayBufferOffset + rayCount * MemoryLayout<MPSRayOriginMinDistanceDirectionMaxDistance>.stride), commandIndex: self.nextCommandOffset, encoder: self, usageType: .read, stages: .compute, isIndirectlyBound: false)
        commandRecorder.addResourceUsage(for: intersectionBuffer, bufferRange: intersectionBufferOffset..<(intersectionBufferOffset + rayCount * MemoryLayout<MPSIntersectionDistancePrimitiveIndexInstanceIndexCoordinates>.stride), commandIndex: self.nextCommandOffset, encoder: self, usageType: .write, stages: .compute, isIndirectlyBound: false)
        
        commandRecorder.record(RenderGraphCommand.encodeRayIntersection, (intersector, intersectionType, rayBuffer, rayBufferOffset, intersectionBuffer, intersectionBufferOffset, rayCount, accelerationStructure))
    }
    
    @available(OSX 10.14, *)
    public func encodeRayIntersection(intersector: MPSRayIntersector, intersectionType: MPSIntersectionType, rayBuffer: Buffer, rayBufferOffset: Int, intersectionBuffer: Buffer, intersectionBufferOffset: Int, rayCountBuffer: Buffer, rayCountBufferOffset: Int, accelerationStructure: MPSAccelerationStructure) {
        
        let intersector = Unmanaged.passRetained(intersector)
        self.commandRecorder.addUnmanagedReference(intersector)
        
        let accelerationStructure = Unmanaged.passRetained(accelerationStructure)
        self.commandRecorder.addUnmanagedReference(accelerationStructure)
        
        commandRecorder.addResourceUsage(for: rayBuffer, bufferRange: rayBufferOffset..<rayBuffer.length, commandIndex: self.nextCommandOffset, encoder: self, usageType: .read, stages: .compute, isIndirectlyBound: false)
        commandRecorder.addResourceUsage(for: intersectionBuffer, bufferRange: intersectionBufferOffset..<intersectionBuffer.length, commandIndex: self.nextCommandOffset, encoder: self, usageType: .write, stages: .compute, isIndirectlyBound: false)
        commandRecorder.addResourceUsage(for: rayCountBuffer, bufferRange: rayCountBufferOffset..<(rayCountBufferOffset + MemoryLayout<UInt32>.stride), commandIndex: self.nextCommandOffset, encoder: self, usageType: .read, stages: .compute, isIndirectlyBound: false)
        
        commandRecorder.record(RenderGraphCommand.encodeRayIntersectionRayCountBuffer, (intersector, intersectionType, rayBuffer, rayBufferOffset, intersectionBuffer, intersectionBufferOffset, rayCountBuffer, rayCountBufferOffset, accelerationStructure))
    }
    
    #endif
}

@available(macOS 11.0, iOS 14.0, *)
public final class AccelerationStructureCommandEncoder : CommandEncoder {
    
    @usableFromInline let commandRecorder : RenderGraphCommandRecorder
    @usableFromInline let passRecord: RenderPassRecord
    @usableFromInline let startCommandIndex: Int
    let accelerationStructureRenderPass : AccelerationStructureRenderPass
    
    init(commandRecorder: RenderGraphCommandRecorder, accelerationStructureRenderPass: AccelerationStructureRenderPass, passRecord: RenderPassRecord) {
        self.commandRecorder = commandRecorder
        self.accelerationStructureRenderPass = accelerationStructureRenderPass
        self.passRecord = passRecord
        self.startCommandIndex = self.commandRecorder.nextCommandIndex
        
        assert(passRecord.pass === renderPass)
        
        self.pushDebugGroup(passRecord.name)
    }
    
    @usableFromInline func endEncoding() {
        self.popDebugGroup() // Pass Name
    }
    
    public var label : String = "" {
        didSet {
            commandRecorder.setLabel(label)
        }
    }
    
    public func build(accelerationStructure: AccelerationStructure, descriptor: AccelerationStructureDescriptor, scratchBuffer: Buffer, scratchBufferOffset: Int) {
        accelerationStructure.descriptor = descriptor
        commandRecorder.addResourceUsage(for: accelerationStructure, commandIndex: self.nextCommandOffset, encoder: self, usageType: .write, stages: .compute, isIndirectlyBound: false)
        commandRecorder.addResourceUsage(for: scratchBuffer, bufferRange: scratchBufferOffset..<scratchBuffer.length, commandIndex: self.nextCommandOffset, encoder: self, usageType: .readWrite, stages: .compute, isIndirectlyBound: false)
        commandRecorder.record(RenderGraphCommand.buildAccelerationStructure, (accelerationStructure, descriptor, scratchBuffer, scratchBufferOffset))
    }
    
    
    public func build(accelerationStructure: AccelerationStructure, descriptor: AccelerationStructureDescriptor) {
        let scratchBuffer = Buffer(length: descriptor.sizes.buildScratchBufferSize, storageMode: .private)
        self.build(accelerationStructure: accelerationStructure, descriptor: descriptor, scratchBuffer: scratchBuffer, scratchBufferOffset: 0)
    }

    public func refit(sourceAccelerationStructure: AccelerationStructure, descriptor: AccelerationStructureDescriptor, destinationAccelerationStructure: AccelerationStructure?, scratchBuffer: Buffer, scratchBufferOffset: Int) {
        
        if let destinationStructure = destinationAccelerationStructure {
            sourceAccelerationStructure.descriptor = nil
            destinationStructure.descriptor = descriptor
            commandRecorder.addResourceUsage(for: destinationStructure, commandIndex: self.nextCommandOffset, encoder: self, usageType: .write, stages: .compute, isIndirectlyBound: false)
        } else {
            sourceAccelerationStructure.descriptor = descriptor
        }
        
        commandRecorder.addResourceUsage(for: sourceAccelerationStructure, commandIndex: self.nextCommandOffset, encoder: self, usageType: .read, stages: .compute, isIndirectlyBound: false)
        commandRecorder.addResourceUsage(for: scratchBuffer, bufferRange: scratchBufferOffset..<scratchBuffer.length, commandIndex: self.nextCommandOffset, encoder: self, usageType: .readWrite, stages: .compute, isIndirectlyBound: false)
        
        commandRecorder.record(RenderGraphCommand.refitAccelerationStructure, (sourceAccelerationStructure, descriptor, destinationAccelerationStructure, scratchBuffer, scratchBufferOffset))
    }
    
    
    public func refit(sourceAccelerationStructure: AccelerationStructure, descriptor: AccelerationStructureDescriptor, destinationAccelerationStructure: AccelerationStructure?) {
        let scratchBuffer = Buffer(length: descriptor.sizes.refitScratchBufferSize, storageMode: .private)
        self.refit(sourceAccelerationStructure: sourceAccelerationStructure, descriptor: descriptor, destinationAccelerationStructure: destinationAccelerationStructure, scratchBuffer: scratchBuffer, scratchBufferOffset: 0)
    }
    
    public func copy(sourceAccelerationStructure: AccelerationStructure, destinationAccelerationStructure: AccelerationStructure) {
        commandRecorder.addResourceUsage(for: sourceAccelerationStructure, commandIndex: self.nextCommandOffset, encoder: self, usageType: .read, stages: .compute, isIndirectlyBound: false)
        commandRecorder.addResourceUsage(for: destinationAccelerationStructure, commandIndex: self.nextCommandOffset, encoder: self, usageType: .write, stages: .compute, isIndirectlyBound: false)
        
        commandRecorder.record(RenderGraphCommand.copyAccelerationStructure, (sourceAccelerationStructure, destinationAccelerationStructure))
        
        destinationAccelerationStructure.descriptor = sourceAccelerationStructure.descriptor
    }

        // vkCmdWriteAccelerationStructuresPropertiesKHR
    public func writeCompactedSize(of accelerationStructure: AccelerationStructure, to buffer: Buffer, offset: Int) {
        commandRecorder.addResourceUsage(for: accelerationStructure, commandIndex: self.nextCommandOffset, encoder: self, usageType: .read, stages: .compute, isIndirectlyBound: false)
        commandRecorder.addResourceUsage(for: buffer, bufferRange: offset..<(offset + MemoryLayout<UInt32>.stride), commandIndex: self.nextCommandOffset, encoder: self, usageType: .write, stages: .compute, isIndirectlyBound: false)
        
        commandRecorder.record(RenderGraphCommand.writeCompactedAccelerationStructureSize, (accelerationStructure, buffer, offset))
    }

        
    public func copyAndCompact(sourceAccelerationStructure: AccelerationStructure, destinationAccelerationStructure: AccelerationStructure) {
        commandRecorder.addResourceUsage(for: sourceAccelerationStructure, commandIndex: self.nextCommandOffset, encoder: self, usageType: .read, stages: .compute, isIndirectlyBound: false)
        commandRecorder.addResourceUsage(for: destinationAccelerationStructure, commandIndex: self.nextCommandOffset, encoder: self, usageType: .write, stages: .compute, isIndirectlyBound: false)
        
        commandRecorder.record(RenderGraphCommand.copyAndCompactAccelerationStructure, (sourceAccelerationStructure, destinationAccelerationStructure))
        
        destinationAccelerationStructure.descriptor = sourceAccelerationStructure.descriptor
    }

}<|MERGE_RESOLUTION|>--- conflicted
+++ resolved
@@ -1405,13 +1405,7 @@
             }
             
             if self.pipelineStateChanged {
-<<<<<<< HEAD
-                let box = Unmanaged.passRetained(ReferenceBox(self.renderPipelineDescriptor!))
-                commandRecorder.addUnmanagedReference(box)
-                commandRecorder.record(RenderGraphCommand.setRenderPipelineDescriptor(box))
-=======
                 commandRecorder.record(RenderGraphCommand.setRenderPipelineState, (self.currentPipelineReflection.pipelineState, self.renderPipelineDescriptor?.fragmentFunction != nil))
->>>>>>> 73616d8f
                 // self.pipelineStateChanged = false // set by super.updateResourceUsages
             }
         }
