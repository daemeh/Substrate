--- conflicted
+++ resolved
@@ -111,13 +111,9 @@
         
         func processCommandBuffer() {
             if let commandBuffer = commandBuffer {
-<<<<<<< HEAD
-                commandBuffer.presentSwapchains(resourceRegistry: resourceMap.transientRegistry!)
-=======
                 if let transientRegistry = resourceMap.transientRegistry {
                     commandBuffer.presentSwapchains(resourceRegistry: transientRegistry)
                 }
->>>>>>> 15eb18ba
                 
                 // Make sure that the sync event value is what we expect, so we don't update it past
                 // the signal for another buffer before that buffer has completed.
