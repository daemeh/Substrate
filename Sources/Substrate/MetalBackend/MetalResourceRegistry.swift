//
//  MetalResourceRegistry.swift
//  MetalRenderer
//
//  Created by Thomas Roughton on 23/12/17.
//

#if canImport(Metal)

import Metal
import MetalKit
import SubstrateUtilities
import OSLog

protocol MTLResourceReference {
    associatedtype Resource : MTLResource
    var resource : Resource { get }
}

// Must be a POD type and trivially copyable/movable
struct MTLBufferReference : MTLResourceReference {
    let _buffer : Unmanaged<MTLBuffer>
    let offset : Int
    
    var buffer : MTLBuffer {
        return self._buffer.takeUnretainedValue()
    }
    
    var resource : MTLBuffer {
        return self._buffer.takeUnretainedValue()
    }
    
    init(buffer: Unmanaged<MTLBuffer>, offset: Int) {
        self._buffer = buffer
        self.offset = offset
    }
}

// Must be a POD type and trivially copyable/movable
struct MTLTextureReference : MTLResourceReference {
    var _texture : Unmanaged<MTLTexture>!
    
    // For window handle textures only.
    var disposeWaitValue: UInt64 = 0
    var disposeWaitQueue: Queue? = nil
    
    var texture : MTLTexture! {
        return _texture?.takeUnretainedValue()
    }
    
    var resource : MTLTexture {
        return self.texture
    }
    
    init(windowTexture: ()) {
        self._texture = nil
    }
    
    init(texture: Unmanaged<MTLTexture>) {
        self._texture = texture
    }
}

struct MTLVisibleFunctionTableReference : MTLResourceReference {
    unowned(unsafe) let _table : AnyObject & MTLResource
    let functionCapacity: Int
    let pipelineState: UnsafeRawPointer
    let stage: RenderStages
    
    @available(macOS 11.0, iOS 14.0, *)
    var table : MTLVisibleFunctionTable {
        return self._table as! MTLVisibleFunctionTable
    }
    
    var resource : MTLResource {
        return self._table
    }
    
    @available(macOS 11.0, iOS 14.0, *)
    init(table: MTLVisibleFunctionTable, functionCapacity: Int, pipelineState: UnsafeRawPointer, stage: RenderStages) {
        self._table = table
        self.functionCapacity = functionCapacity
        self.pipelineState = pipelineState
        self.stage = stage
    }
}

struct MTLIntersectionFunctionTableReference : MTLResourceReference {
    unowned(unsafe) let _table : AnyObject & MTLResource
    let functionCapacity: Int
    let pipelineState: UnsafeRawPointer
    let stage: RenderStages
    
    @available(macOS 11.0, iOS 14.0, *)
    var table : MTLIntersectionFunctionTable {
        return self._table as! MTLIntersectionFunctionTable
    }
    
    var resource : MTLResource {
        return self._table
    }
    
    @available(macOS 11.0, iOS 14.0, *)
    init(table: MTLIntersectionFunctionTable, functionCapacity: Int, pipelineState: UnsafeRawPointer, stage: RenderStages) {
        self._table = table
        self.functionCapacity = functionCapacity
        self.pipelineState = pipelineState
        self.stage = stage
    }
}

struct MTLTextureUsageProperties {
    var usage : MTLTextureUsage
    var canBeMemoryless : Bool
    
    init(usage: MTLTextureUsage, canBeMemoryless: Bool = false) {
        self.usage = usage
        self.canBeMemoryless = canBeMemoryless
    }
}

final actor MetalPersistentResourceRegistry: BackendPersistentResourceRegistry {
    typealias Backend = MetalBackend
    
    @available(macOS 11.0, iOS 14.0, *)
    typealias AccelerationStructureReference = MTLAccelerationStructure
    
    let heapReferences = PersistentResourceMap<Heap, MTLHeap>()
    let textureReferences = PersistentResourceMap<Texture, MTLTextureReference>()
    let bufferReferences = PersistentResourceMap<Buffer, MTLBufferReference>()
    let argumentBufferReferences = PersistentResourceMap<ArgumentBuffer, MTLBufferReference>()
    let argumentBufferArrayReferences = PersistentResourceMap<ArgumentBufferArray, MTLBufferReference>()
    let accelerationStructureReferences = PersistentResourceMap<AccelerationStructure, MTLResource>()
    let visibleFunctionTableReferences = PersistentResourceMap<VisibleFunctionTable, MTLVisibleFunctionTableReference>()
    let intersectionFunctionTableReferences = PersistentResourceMap<IntersectionFunctionTable, MTLIntersectionFunctionTableReference>()
    
    var samplerReferences = [SamplerDescriptor : MTLSamplerState]()
    
    private let device : MTLDevice
    
    public init(device: MTLDevice) {
        self.device = device
        
        MetalFenceRegistry.instance = .init(device: self.device)
    }
    
    deinit {
        self.heapReferences.deinit()
        self.textureReferences.deinit()
        self.bufferReferences.deinit()
        self.argumentBufferReferences.deinit()
        self.argumentBufferArrayReferences.deinit()
    }
    
    @discardableResult
    public nonisolated func allocateHeap(_ heap: Heap) -> MTLHeap? {
        precondition(heap._usesPersistentRegistry)
        
        let descriptor = MTLHeapDescriptor(heap.descriptor, isAppleSiliconGPU: device.isAppleSiliconGPU)
        
        let mtlHeap = self.device.makeHeap(descriptor: descriptor)
        
        assert(self.heapReferences[heap] == nil)
        self.heapReferences[heap] = mtlHeap
        
        return mtlHeap
    }
    
    @discardableResult
    public nonisolated func allocateTexture(_ texture: Texture) -> MTLTextureReference? {
        precondition(texture._usesPersistentRegistry)
        
        if texture.flags.contains(.windowHandle) {
            // Reserve a slot in texture references so we can later insert the texture reference in a thread-safe way, but don't actually allocate anything yet
            self.textureReferences[texture] = MTLTextureReference(windowTexture: ())
            return nil
        }
        
        // NOTE: all synchronisation is managed through the per-queue waitIndices associated with the resource.
        
        let descriptor = MTLTextureDescriptor(texture.descriptor, usage: MTLTextureUsage(texture.descriptor.usageHint), isAppleSiliconGPU: device.isAppleSiliconGPU)
        
        let mtlTexture : MTLTextureReference
        if let heap = texture.heap {
            guard let mtlHeap = self.heapReferences[heap] else {
                print("Warning: requested heap \(heap) for texture \(texture) is invalid.")
                return nil
            }
            guard let mtlTextureObj = mtlHeap.makeTexture(descriptor: descriptor) else {
                return nil
            }
            mtlTexture = MTLTextureReference(texture: Unmanaged<MTLTexture>.passRetained(mtlTextureObj))
        } else {
            guard let mtlTextureObj = self.device.makeTexture(descriptor: descriptor) else {
                return nil
            }
            mtlTexture = MTLTextureReference(texture: Unmanaged<MTLTexture>.passRetained(mtlTextureObj))
        }
        
        if let label = texture.label {
            mtlTexture.texture.label = label
        }
        
        assert(self.textureReferences[texture] == nil)
        self.textureReferences[texture] = mtlTexture
        
        return mtlTexture
    }
    
    @discardableResult
    public nonisolated func allocateBuffer(_ buffer: Buffer) -> MTLBufferReference? {
        precondition(buffer._usesPersistentRegistry)
        
        // NOTE: all synchronisation is managed through the per-queue waitIndices associated with the resource.
        
        let options = MTLResourceOptions(storageMode: buffer.descriptor.storageMode, cacheMode: buffer.descriptor.cacheMode, isAppleSiliconGPU: device.isAppleSiliconGPU)
        
        let mtlBuffer : MTLBufferReference
        
        if let heap = buffer.heap {
            guard let mtlHeap = self.heapReferences[heap] else {
                print("Warning: requested heap \(heap) for buffer \(buffer) is invalid.")
                return nil
            }
            guard let mtlBufferObj = mtlHeap.makeBuffer(length: buffer.descriptor.length, options: options) else {
                return nil
            }
            mtlBuffer = MTLBufferReference(buffer: Unmanaged<MTLBuffer>.passRetained(mtlBufferObj), offset: 0)
        } else {
            guard let mtlBufferObj = self.device.makeBuffer(length: buffer.descriptor.length, options: options) else {
                return nil
            }
            mtlBuffer = MTLBufferReference(buffer: Unmanaged<MTLBuffer>.passRetained(mtlBufferObj), offset: 0)
        }
        
        if let label = buffer.label {
            mtlBuffer.buffer.label = label
        }
        
        assert(self.bufferReferences[buffer] == nil)
        self.bufferReferences[buffer] = mtlBuffer
        
        return mtlBuffer
    }
    
    func allocateArgumentBufferStorage<A : ResourceProtocol>(for argumentBuffer: A, encodedLength: Int) -> MTLBufferReference {
//        #if os(macOS)
//        let options : MTLResourceOptions = [.storageModeManaged, .substrateTrackedHazards]
//        #else
        let options : MTLResourceOptions = [.storageModeShared, .substrateTrackedHazards]
//        #endif
        
        return MTLBufferReference(buffer: Unmanaged.passRetained(self.device.makeBuffer(length: encodedLength, options: options)!), offset: 0)
    }
    
    @discardableResult
    func allocateArgumentBufferIfNeeded(_ argumentBuffer: ArgumentBuffer) async -> MTLBufferReference {
        if let baseArray = argumentBuffer.sourceArray {
            _ = await self.allocateArgumentBufferArrayIfNeeded(baseArray)
            return self.argumentBufferReferences[argumentBuffer]!
        }
        if let mtlArgumentBuffer = self.argumentBufferReferences[argumentBuffer] {
            return mtlArgumentBuffer
        }
        
        let argEncoder = Unmanaged<MetalArgumentEncoder>.fromOpaque(argumentBuffer.encoder!).takeUnretainedValue()
        let storage = self.allocateArgumentBufferStorage(for: argumentBuffer, encodedLength: argEncoder.encoder.encodedLength)
        
        self.argumentBufferReferences[argumentBuffer] = storage
        
        return storage
    }
    
    @discardableResult
    func allocateArgumentBufferArrayIfNeeded(_ argumentBufferArray: ArgumentBufferArray) async -> MTLBufferReference {
        if let mtlArgumentBuffer = self.argumentBufferArrayReferences[argumentBufferArray] {
            return mtlArgumentBuffer
        }
        
        let argEncoder = Unmanaged<MetalArgumentEncoder>.fromOpaque(argumentBufferArray._bindings.first(where: { $0?.encoder != nil })!!.encoder!).takeUnretainedValue()
        let storage = self.allocateArgumentBufferStorage(for: argumentBufferArray, encodedLength: argEncoder.encoder.encodedLength * argumentBufferArray._bindings.count)
        
        for (i, argumentBuffer) in argumentBufferArray._bindings.enumerated() {
            guard let argumentBuffer = argumentBuffer else { continue }
            
            let localStorage = MTLBufferReference(buffer: storage._buffer, offset: storage.offset + i * argEncoder.encoder.encodedLength)
            self.argumentBufferReferences[argumentBuffer] = localStorage
        }
        
        self.argumentBufferArrayReferences[argumentBufferArray] = storage
        
        return storage
    }
    
<<<<<<< HEAD
    @available(macOS 11.0, iOS 14.0, *)
    @discardableResult
    public nonisolated func allocateAccelerationStructure(_ structure: AccelerationStructure) -> MTLAccelerationStructure? {
        let mtlStructure = self.device.makeAccelerationStructure(size: structure.size)
        
        assert(self.accelerationStructureReferences[structure] == nil)
        self.accelerationStructureReferences[structure] = mtlStructure
        
        return mtlStructure
    }
    
    func allocateVisibleFunctionTableIfNeeded(_ table: VisibleFunctionTable) async -> MTLVisibleFunctionTableReference? {
        guard #available(macOS 11.0, iOS 14.0, *) else { return nil }
        
        guard let pipelineState = table.pipelineState, let renderStage = table.usages.first?.stages else {
            print("Table \(table) has not been used with any pipeline.")
            return nil
        }
        
        if let tableRef = self.visibleFunctionTableReferences[table],
           pipelineState == tableRef.pipelineState,
           renderStage == tableRef.stage,
            tableRef.functionCapacity >= (table.functions.lastIndex(where: { $0 != nil }) ?? 0) + 1 {
            return tableRef
        }
        
        if let oldTable = self.visibleFunctionTableReferences[table]?.table {
            CommandEndActionManager.manager.enqueue(action: .release(Unmanaged.passUnretained(oldTable)))
        }
        
        table.stateFlags.remove(.initialised)
        table[\.readWaitIndices] = .zero
        table[\.writeWaitIndices] = .zero
        
        let mtlDescriptor = MTLVisibleFunctionTableDescriptor()
        mtlDescriptor.functionCount = table.functions.count
        
        let mtlTable: MTLVisibleFunctionTable?
        let pipeline = Unmanaged<AnyObject>.fromOpaque(pipelineState).takeUnretainedValue()
        if let renderPipeline = pipeline as? MTLRenderPipelineState {
            guard #available(macOS 12.0, iOS 15.0, *) else { return nil }
            mtlTable = renderPipeline.makeVisibleFunctionTable(descriptor: mtlDescriptor, stage: MTLRenderStages(renderStage))
        } else {
            let computePipeline = pipeline as! MTLComputePipelineState
            mtlTable = computePipeline.makeVisibleFunctionTable(descriptor: mtlDescriptor)
        }
        guard let mtlTable = mtlTable else {
            print("MetalPeristentResourceRegistry: Failed to allocate visible function table \(table)")
            return nil
        }
        
        _ = Unmanaged.passRetained(mtlTable)
        
        let tableRef = MTLVisibleFunctionTableReference(table: mtlTable, functionCapacity: table.functions.count, pipelineState: pipelineState, stage: renderStage)
        self.visibleFunctionTableReferences[table] = tableRef
        
        return tableRef
    }
    
    func allocateIntersectionFunctionTableIfNeeded(_ table: IntersectionFunctionTable) async -> MTLIntersectionFunctionTableReference? {
        guard #available(macOS 11.0, iOS 14.0, *) else { return nil }
        
        guard let pipelineState = table.pipelineState, let renderStage = table.usages.first?.stages else {
            print("Table \(table) has not been used with any pipeline.")
            return nil
        }
        
        if let tableRef = self.intersectionFunctionTableReferences[table],
           pipelineState == tableRef.pipelineState,
           renderStage == tableRef.stage,
           tableRef.functionCapacity >= (table.descriptor.functions.lastIndex(where: { $0 != nil }) ?? 0) + 1 {
            return tableRef
        }
        
        if let oldTable = self.intersectionFunctionTableReferences[table]?.table {
            CommandEndActionManager.manager.enqueue(action: .release(Unmanaged.passUnretained(oldTable)))
        }
        
        table.stateFlags.remove(.initialised)
        table[\.readWaitIndices] = .zero
        table[\.writeWaitIndices] = .zero
        
        let mtlDescriptor = MTLIntersectionFunctionTableDescriptor()
        mtlDescriptor.functionCount = table.descriptor.functions.count
        
        let mtlTable: MTLIntersectionFunctionTable?
        let pipeline = Unmanaged<AnyObject>.fromOpaque(pipelineState).takeUnretainedValue()
        if let renderPipeline = pipeline as? MTLRenderPipelineState {
            guard #available(macOS 12.0, iOS 15.0, *) else { return nil }
            mtlTable = renderPipeline.makeIntersectionFunctionTable(descriptor: mtlDescriptor, stage: MTLRenderStages(renderStage))
        } else {
            let computePipeline = pipeline as! MTLComputePipelineState
            mtlTable = computePipeline.makeIntersectionFunctionTable(descriptor: mtlDescriptor)
        }
        guard let mtlTable = mtlTable else {
            print("MetalPeristentResourceRegistry: Failed to allocate visible function table \(table)")
            return nil
        }
        
        _ = Unmanaged.passRetained(mtlTable)
        
        let tableRef = MTLIntersectionFunctionTableReference(table: mtlTable, functionCapacity: table.descriptor.functions.count, pipelineState: pipelineState, stage: renderStage)
        self.intersectionFunctionTableReferences[table] = tableRef
        
        return tableRef
    }
    
    
    public nonisolated func importExternalResource(_ resource: Resource, backingResource: Any) {
        if let texture = resource.texture {
=======
    public func importExternalResource(_ resource: Resource, backingResource: Any) {
        self.prepareFrame()
        if let texture = Texture(resource) {
>>>>>>> a1ad01e3
            self.textureReferences[texture] = MTLTextureReference(texture: Unmanaged.passRetained(backingResource as! MTLTexture))
        } else if let buffer = Buffer(resource) {
            self.bufferReferences[buffer] = MTLBufferReference(buffer: Unmanaged.passRetained(backingResource as! MTLBuffer), offset: 0)
        }
    }
    
    public nonisolated subscript(texture: Texture) -> MTLTextureReference? {
        return self.textureReferences[texture]
    }

    public nonisolated subscript(buffer: Buffer) -> MTLBufferReference? {
        return self.bufferReferences[buffer]
    }

    public nonisolated subscript(heap: Heap) -> MTLHeap? {
        return self.heapReferences[heap]
    }

    public nonisolated subscript(argumentBuffer: ArgumentBuffer) -> MTLBufferReference? {
        return self.argumentBufferReferences[argumentBuffer]
    }

    public nonisolated subscript(argumentBufferArray: ArgumentBufferArray) -> MTLBufferReference? {
        return self.argumentBufferArrayReferences[argumentBufferArray]
    }
    
    @available(macOS 11.0, iOS 14.0, *)
    public nonisolated subscript(structure: AccelerationStructure) -> AnyObject? {
        return self.accelerationStructureReferences[structure]
    }
    
    @available(macOS 11.0, iOS 14.0, *)
    public nonisolated subscript(table: VisibleFunctionTable) -> MTLVisibleFunctionTableReference? {
        return self.visibleFunctionTableReferences[table]
    }
    
    @available(macOS 11.0, iOS 14.0, *)
    public nonisolated subscript(table: IntersectionFunctionTable) -> MTLIntersectionFunctionTableReference? {
        return self.intersectionFunctionTableReferences[table]
    }
    
    public subscript(descriptor: SamplerDescriptor) -> MTLSamplerState {
        get async {
            if let state = self.samplerReferences[descriptor] {
                return state
            }
            
            let mtlDescriptor = MTLSamplerDescriptor(descriptor, isAppleSiliconGPU: device.isAppleSiliconGPU)
            let state = self.device.makeSamplerState(descriptor: mtlDescriptor)!
            self.samplerReferences[descriptor] = state
            
            return state
        }
    }
    
    nonisolated func prepareMultiframeBuffer(_ buffer: Buffer, frameIndex: UInt64) {
        // No-op for Metal
    }
    
    nonisolated func prepareMultiframeTexture(_ texture: Texture, frameIndex: UInt64) {
        // No-op for Metal
    }


    nonisolated func disposeHeap(_ heap: Heap) {
        if let mtlHeap = self.heapReferences.removeValue(forKey: heap) {
            CommandEndActionManager.manager.enqueue(action: .release(Unmanaged.passRetained(mtlHeap)))
        }
    }
    
    nonisolated func disposeTexture(_ texture: Texture) {
        if let mtlTexture = self.textureReferences.removeValue(forKey: texture) {
            if texture.flags.contains(.windowHandle) {
                return
            }
            if mtlTexture.texture.heap != nil {
                mtlTexture.texture.makeAliasable() // Allow future allocations to alias against this resource, even if it may still be retained by a command buffer.
            }
            CommandEndActionManager.manager.enqueue(action: .release(Unmanaged.fromOpaque(mtlTexture._texture.toOpaque())))
        }
    }
    
    nonisolated func disposeBuffer(_ buffer: Buffer) {
        if let mtlBuffer = self.bufferReferences.removeValue(forKey: buffer) {
            if mtlBuffer.buffer.heap != nil {
                mtlBuffer.buffer.makeAliasable() // Allow future allocations to alias against this resource, even if it may still be retained by a command buffer.
            }
            CommandEndActionManager.manager.enqueue(action: .release(Unmanaged.fromOpaque(mtlBuffer._buffer.toOpaque())))
        }
    }
    
    nonisolated func disposeArgumentBuffer(_ buffer: ArgumentBuffer) {
        if let mtlBuffer = self.argumentBufferReferences.removeValue(forKey: buffer) {
            assert(buffer.sourceArray == nil, "Persistent argument buffers from an argument buffer array should not be disposed individually; this needs to be fixed within the Metal RenderGraph backend.")
            if mtlBuffer.buffer.heap != nil {
                mtlBuffer.buffer.makeAliasable() // Allow future allocations to alias against this resource, even if it may still be retained by a command buffer.
            }
            CommandEndActionManager.manager.enqueue(action: .release(Unmanaged.fromOpaque(mtlBuffer._buffer.toOpaque())))
        }
    }
    
    nonisolated func disposeArgumentBufferArray(_ buffer: ArgumentBufferArray) {
        if let mtlBuffer = self.argumentBufferArrayReferences.removeValue(forKey: buffer) {
            if mtlBuffer.buffer.heap != nil {
                mtlBuffer.buffer.makeAliasable() // Allow future allocations to alias against this resource, even if it may still be retained by a command buffer.
            }
            CommandEndActionManager.manager.enqueue(action: .release(Unmanaged.fromOpaque(mtlBuffer._buffer.toOpaque())))
        }
    }
    
    nonisolated func disposeAccelerationStructure(_ structure: AccelerationStructure) {
        if let mtlStructure = self.accelerationStructureReferences.removeValue(forKey: structure) {
            CommandEndActionManager.manager.enqueue(action: .release(Unmanaged.passRetained(mtlStructure)))
        }
    }
    
    nonisolated func disposeVisibleFunctionTable(_ table: VisibleFunctionTable) {
        if let mtlTable = self.visibleFunctionTableReferences.removeValue(forKey: table) {
            CommandEndActionManager.manager.enqueue(action: .release(Unmanaged.passRetained(mtlTable.resource)))
        }
    }
    
    nonisolated func disposeIntersectionFunctionTable(_ table: IntersectionFunctionTable) {
        if let mtlTable = self.intersectionFunctionTableReferences.removeValue(forKey: table) {
            CommandEndActionManager.manager.enqueue(action: .release(Unmanaged.passRetained(mtlTable.resource)))
        }
    }
    
    nonisolated func cycleFrames() {
        // No-op for now.
        // Once we have unretained references we need to dispose any enqueued disposals here.
    }
    
}


final class MetalTransientResourceRegistry: BackendTransientResourceRegistry {
    
    typealias Backend = MetalBackend
    
    let device: MTLDevice
    let queue: Queue
    let persistentRegistry : MetalPersistentResourceRegistry
    var accessLock = SpinLock()
    
    private var textureReferences : TransientResourceMap<Texture, MTLTextureReference>
    private var bufferReferences : TransientResourceMap<Buffer, MTLBufferReference>
    private var argumentBufferReferences : TransientResourceMap<ArgumentBuffer, MTLBufferReference>
    private var argumentBufferArrayReferences : TransientResourceMap<ArgumentBufferArray, MTLBufferReference>
    
    var textureWaitEvents : TransientResourceMap<Texture, ContextWaitEvent>
    var bufferWaitEvents : TransientResourceMap<Buffer, ContextWaitEvent>
    var argumentBufferWaitEvents : TransientResourceMap<ArgumentBuffer, ContextWaitEvent>
    var argumentBufferArrayWaitEvents : TransientResourceMap<ArgumentBufferArray, ContextWaitEvent>
    var historyBufferResourceWaitEvents = [Resource : ContextWaitEvent]() // since history buffers use the persistent (rather than transient) resource maps.
    
    private var heapResourceUsageFences = [Resource : [FenceDependency]]()
    private var heapResourceDisposalFences = [Resource : [FenceDependency]]()
    
    private let frameSharedBufferAllocator : MetalTemporaryBufferAllocator
    private let frameSharedWriteCombinedBufferAllocator : MetalTemporaryBufferAllocator
    
    #if os(macOS) || targetEnvironment(macCatalyst)
    private let frameManagedBufferAllocator : MetalTemporaryBufferAllocator!
    private let frameManagedWriteCombinedBufferAllocator : MetalTemporaryBufferAllocator!
    #endif
    
    private let historyBufferAllocator : MetalPoolResourceAllocator
    
    private let memorylessTextureAllocator : MetalPoolResourceAllocator?
    
    private let frameArgumentBufferAllocator : MetalTemporaryBufferAllocator
    
    private let stagingTextureAllocator : MetalPoolResourceAllocator
    private let privateAllocator : MetalHeapResourceAllocator
    
    private let colorRenderTargetAllocator : MetalHeapResourceAllocator
    private let depthRenderTargetAllocator : MetalHeapResourceAllocator
    
    var windowReferences = [Texture : CAMetalLayer]()
    public private(set) var frameDrawables : [CAMetalDrawable] = []
    
    var isExecutingFrame: Bool = false
    
    public init(device: MTLDevice, inflightFrameCount: Int, queue: Queue, transientRegistryIndex: Int, persistentRegistry: MetalPersistentResourceRegistry) {
        self.device = device
        self.queue = queue
        self.persistentRegistry = persistentRegistry
        
        self.textureReferences = .init(transientRegistryIndex: transientRegistryIndex)
        self.bufferReferences = .init(transientRegistryIndex: transientRegistryIndex)
        self.argumentBufferReferences = .init(transientRegistryIndex: transientRegistryIndex)
        self.argumentBufferArrayReferences = .init(transientRegistryIndex: transientRegistryIndex)
        
        self.textureWaitEvents = .init(transientRegistryIndex: transientRegistryIndex)
        self.bufferWaitEvents = .init(transientRegistryIndex: transientRegistryIndex)
        self.argumentBufferWaitEvents = .init(transientRegistryIndex: transientRegistryIndex)
        self.argumentBufferArrayWaitEvents = .init(transientRegistryIndex: transientRegistryIndex)
        
        self.stagingTextureAllocator = MetalPoolResourceAllocator(device: device, numFrames: inflightFrameCount)
        self.historyBufferAllocator = MetalPoolResourceAllocator(device: device, numFrames: 1)
        
        self.frameSharedBufferAllocator = MetalTemporaryBufferAllocator(device: device, numFrames: inflightFrameCount, blockSize: 256 * 1024, options: [.storageModeShared, .substrateTrackedHazards])
        self.frameSharedWriteCombinedBufferAllocator = MetalTemporaryBufferAllocator(device: device, numFrames: inflightFrameCount, blockSize: 2 * 1024 * 1024, options: [.storageModeShared, .cpuCacheModeWriteCombined, .substrateTrackedHazards])
        
        self.frameArgumentBufferAllocator = MetalTemporaryBufferAllocator(device: device, numFrames: inflightFrameCount, blockSize: 2 * 1024 * 1024, options: [.storageModeShared, .substrateTrackedHazards])
        
        #if os(macOS) || targetEnvironment(macCatalyst)
        if !device.isAppleSiliconGPU {
            self.frameManagedBufferAllocator = MetalTemporaryBufferAllocator(device: device, numFrames: inflightFrameCount, blockSize: 1024 * 1024, options: [.storageModeManaged, .substrateTrackedHazards])
            self.frameManagedWriteCombinedBufferAllocator = MetalTemporaryBufferAllocator(device: device, numFrames: inflightFrameCount, blockSize: 2 * 1024 * 1024, options: [.storageModeManaged, .cpuCacheModeWriteCombined, .substrateTrackedHazards])
        } else {
            self.frameManagedBufferAllocator = nil
            self.frameManagedWriteCombinedBufferAllocator = nil
        }
        #endif
        
        if device.isAppleSiliconGPU {
            self.memorylessTextureAllocator = MetalPoolResourceAllocator(device: device, numFrames: 1)
        } else {
            self.memorylessTextureAllocator = nil
        }
        
        self.privateAllocator = MetalHeapResourceAllocator(device: device, queue: queue)
        self.depthRenderTargetAllocator = MetalHeapResourceAllocator(device: device, queue: queue)
        self.colorRenderTargetAllocator = MetalHeapResourceAllocator(device: device, queue: queue)
        
        self.prepareFrame()
    }
    
    deinit {
        self.textureReferences.deinit()
        self.bufferReferences.deinit()
        self.argumentBufferReferences.deinit()
        self.argumentBufferArrayReferences.deinit()
        
        self.textureWaitEvents.deinit()
        self.bufferWaitEvents.deinit()
        self.argumentBufferWaitEvents.deinit()
        self.argumentBufferArrayWaitEvents.deinit()
    }
    
    public func prepareFrame() {
        self.isExecutingFrame = true
        
        self.textureReferences.prepareFrame()
        self.bufferReferences.prepareFrame()
        self.argumentBufferReferences.prepareFrame()
        self.argumentBufferArrayReferences.prepareFrame()
        
        self.textureWaitEvents.prepareFrame()
        self.bufferWaitEvents.prepareFrame()
        self.argumentBufferWaitEvents.prepareFrame()
        self.argumentBufferArrayWaitEvents.prepareFrame()
    }
    
    public func registerWindowTexture(for texture: Texture, swapchain: Any) {
        self.windowReferences[texture] = (swapchain as! CAMetalLayer)
    }
    
    func allocatorForTexture(storageMode: MTLStorageMode, flags: ResourceFlags, textureParams: (PixelFormat, MTLTextureUsage)) -> MetalTextureAllocator {
        assert(!flags.contains(.persistent))
        
        if flags.contains(.historyBuffer) {
            assert(storageMode == .private)
            return self.historyBufferAllocator
        }
        
        if #available(macOS 11.0, macCatalyst 14.0, *), storageMode == .memoryless,
           let memorylessAllocator = self.memorylessTextureAllocator {
            return memorylessAllocator
        }
        
        if storageMode != .private {
            return self.stagingTextureAllocator
        } else {
            if textureParams.0.isDepth || textureParams.0.isStencil {
                return self.depthRenderTargetAllocator
            } else {
                return self.colorRenderTargetAllocator
            }
        }
    }
    
    func allocatorForBuffer(length: Int, storageMode: StorageMode, cacheMode: CPUCacheMode, flags: ResourceFlags) -> MetalBufferAllocator {
        assert(!flags.contains(.persistent))
        
        if flags.contains(.historyBuffer) {
            assert(storageMode == .private)
            return self.historyBufferAllocator
        }
        switch storageMode {
        case .private:
            return self.privateAllocator
        case .managed:
            #if os(macOS) || targetEnvironment(macCatalyst)
            if self.device.isAppleSiliconGPU {
                fallthrough
            } else {
                switch cacheMode {
                case .writeCombined:
                    return self.frameManagedWriteCombinedBufferAllocator
                case .defaultCache:
                    return self.frameManagedBufferAllocator
                }
            }
            #else
            fallthrough
            #endif
            
        case .shared:
            switch cacheMode {
            case .writeCombined:
                return self.frameSharedWriteCombinedBufferAllocator
            case .defaultCache:
                return self.frameSharedBufferAllocator
            }
        }
    }
    
    func allocatorForArgumentBuffer(flags: ResourceFlags) -> MetalBufferAllocator {
        assert(!flags.contains(.persistent))
        return self.frameArgumentBufferAllocator
    }
    
    static func isAliasedHeapResource(resource: Resource) -> Bool {
        let flags = resource.flags
        let storageMode : StorageMode = resource.storageMode
        
        if flags.contains(.windowHandle) {
            return false
        }
        
        if flags.intersection([.persistent, .historyBuffer]) != [] {
            return false
        }
        
        return storageMode == .private
    }
    
    func computeTextureUsage(_ texture: Texture, storedTextures: [Texture]) -> MTLTextureUsageProperties {
        var textureUsage : MTLTextureUsage = []
        
        for usage in texture.usages {
            switch usage.type {
            case .read:
                textureUsage.formUnion(.shaderRead)
            case .write:
                textureUsage.formUnion(.shaderWrite)
            case .readWrite:
                textureUsage.formUnion([.shaderRead, .shaderWrite])
            case  .inputAttachmentRenderTarget:
                textureUsage.formUnion(.renderTarget)
                if RenderBackend.requiresEmulatedInputAttachments {
                    textureUsage.formUnion(.shaderRead)
                }
            case .readWriteRenderTarget, .writeOnlyRenderTarget, .unusedRenderTarget:
                textureUsage.formUnion(.renderTarget)
            default:
                break
            }
        }
        
        if texture.descriptor.usageHint.contains(.pixelFormatView) {
            textureUsage.formUnion(.pixelFormatView)
        }
        
        let canBeMemoryless = self.device.isAppleSiliconGPU &&
            (texture.flags.intersection([.persistent, .historyBuffer]) == [] || (texture.flags.contains(.persistent) && texture.descriptor.usageHint == .renderTarget)) &&
            textureUsage == .renderTarget &&
            !storedTextures.contains(texture)
        let properties = MTLTextureUsageProperties(usage: textureUsage, canBeMemoryless: canBeMemoryless)
        
        assert(properties.usage != .unknown)
        
        return properties
    }
    
    @discardableResult
    public func allocateTexture(_ texture: Texture, forceGPUPrivate: Bool, storedTextures: [Texture]) -> MTLTextureReference {
        let properties = self.computeTextureUsage(texture, storedTextures: storedTextures)
        
        if texture.flags.contains(.windowHandle) {
            // Reserve a slot in texture references so we can later insert the texture reference in a thread-safe way, but don't actually allocate anything yet.
            // We can only do this if the texture is only used as a render target.
            self.textureReferences[texture] = MTLTextureReference(windowTexture: ())
            if !properties.usage.isEmpty, properties.usage != .renderTarget {
                // If we use the texture other than as a render target, we need to eagerly allocate it.
                do {
                    try self.allocateWindowHandleTexture(texture)
                }
                catch {
                    print("Error allocating window handle texture: \(error)")
                }
            }
            return self.textureReferences[texture]!
        }
        
        let descriptor = MTLTextureDescriptor(texture.descriptor, usage: properties.usage, isAppleSiliconGPU: self.device.isAppleSiliconGPU)
        
        if properties.canBeMemoryless, #available(macOS 11.0, macCatalyst 14.0, *) {
            descriptor.storageMode = .memoryless
            descriptor.resourceOptions.formUnion(.storageModeMemoryless)
        }
        
        let allocator = self.allocatorForTexture(storageMode: descriptor.storageMode, flags: texture.flags, textureParams: (texture.descriptor.pixelFormat, properties.usage))
        let (mtlTexture, fences, waitEvent) = allocator.collectTextureWithDescriptor(descriptor)
        
        if let label = texture.label {
            mtlTexture.texture.label = label
        }
        
        if texture._usesPersistentRegistry {
            precondition(texture.flags.contains(.historyBuffer))
            self.persistentRegistry.textureReferences[texture] = mtlTexture
            self.historyBufferResourceWaitEvents[Resource(texture)] = waitEvent
        } else {
            precondition(self.textureReferences[texture] == nil)
            self.textureReferences[texture] = mtlTexture
            self.textureWaitEvents[texture] = waitEvent
        }
        
        
        if !fences.isEmpty {
            self.heapResourceUsageFences[Resource(texture)] = fences
        }
        
        return mtlTexture
    }
    
    @discardableResult
    public func allocateTextureView(_ texture: Texture, resourceMap: FrameResourceMap<Backend>) -> MTLTextureReference {
        assert(texture.flags.intersection([.persistent, .windowHandle, .externalOwnership]) == [])
        
        let mtlTexture : MTLTexture
        let properties = self.computeTextureUsage(texture, storedTextures: [texture]) // We don't allow texture views to be memoryless.
        
        let baseResource = texture.baseResource!
        switch texture.textureViewBaseInfo! {
        case .buffer(let bufferInfo):
            let mtlBuffer = resourceMap[Buffer(baseResource)!]!
            let descriptor = MTLTextureDescriptor(bufferInfo.descriptor, usage: properties.usage, isAppleSiliconGPU: device.isAppleSiliconGPU)
            mtlTexture = mtlBuffer.resource.makeTexture(descriptor: descriptor, offset: bufferInfo.offset + mtlBuffer.offset, bytesPerRow: bufferInfo.bytesPerRow)!
        case .texture(let textureInfo):
            let baseTexture = resourceMap[Texture(baseResource)!]!
            if textureInfo.levels.lowerBound == -1 || textureInfo.slices.lowerBound == -1 {
                assert(textureInfo.levels.lowerBound == -1 && textureInfo.slices.lowerBound == -1)
                mtlTexture = baseTexture.texture.makeTextureView(pixelFormat: MTLPixelFormat(textureInfo.pixelFormat))!
            } else {
                mtlTexture = baseTexture.texture.makeTextureView(pixelFormat: MTLPixelFormat(textureInfo.pixelFormat), textureType: MTLTextureType(textureInfo.textureType), levels: textureInfo.levels, slices: textureInfo.slices)!
            }
        }
        
        assert(self.textureReferences[texture] == nil)
        let textureReference = MTLTextureReference(texture: Unmanaged.passRetained(mtlTexture))
        self.textureReferences[texture] = textureReference
        return textureReference
    }
    
    @discardableResult
    public func allocateWindowHandleTexture(_ texture: Texture) throws -> MTLTextureReference {
        precondition(texture.flags.contains(.windowHandle))
        
        // Retrieving the drawable needs to be done on the main thread.
        // Also update and check the MTLTextureReference on the same thread so that subsequent render passes
        // retrieving the same texture always see the same result (and so nextDrawable() only gets called once).
        
        // The texture reference should always be present but the texture itself might not be.
        if self.textureReferences[texture]!._texture == nil {
            guard let windowReference = self.windowReferences.removeValue(forKey: texture),
                  let mtlDrawable = windowReference.nextDrawable() else {
                throw RenderTargetTextureError.unableToRetrieveDrawable(texture)
            }
            
            let drawableTexture = mtlDrawable.texture
            if drawableTexture.width >= texture.descriptor.size.width && drawableTexture.height >= texture.descriptor.size.height {
                self.frameDrawables.append(mtlDrawable)
                self.textureReferences[texture]!._texture = Unmanaged.passRetained(drawableTexture)
                if let queue = self.textureReferences[texture]!.disposeWaitQueue {
                    CommandEndActionManager.manager.enqueue(action: .release(.fromOpaque(self.textureReferences[texture]!._texture.toOpaque())), after: self.textureReferences[texture]!.disposeWaitValue, on: queue)
                }
            } else {
                // The window was resized to be smaller than the texture size. We can't render directly to that, so instead
                // throw an error.
                throw RenderTargetTextureError.invalidSizeDrawable(texture, requestedSize: Size(width: texture.descriptor.width, height: texture.descriptor.height), drawableSize: Size(width: drawableTexture.width, height: drawableTexture.height))
            }
        }
        
        return self.textureReferences[texture]!
    }
    
    @discardableResult
    public func allocateBuffer(_ buffer: Buffer, forceGPUPrivate: Bool) -> MTLBufferReference? {
        var options = MTLResourceOptions(storageMode: buffer.descriptor.storageMode, cacheMode: buffer.descriptor.cacheMode, isAppleSiliconGPU: device.isAppleSiliconGPU)
        if buffer.descriptor.usageHint.contains(.textureView) {
            options.remove(.substrateTrackedHazards) // FIXME: workaround for a bug in Metal where setting hazardTrackingModeUntracked on a MTLTextureDescriptor doesn't stick
        }
        

        let allocator = self.allocatorForBuffer(length: buffer.descriptor.length, storageMode: buffer.descriptor.storageMode, cacheMode: buffer.descriptor.cacheMode, flags: buffer.flags)
        let (mtlBuffer, fences, waitEvent) = allocator.collectBufferWithLength(buffer.descriptor.length, options: options)
        
        if let label = buffer.label {
            mtlBuffer.buffer.label = label
        }
        
        if buffer._usesPersistentRegistry {
            precondition(buffer.flags.contains(.historyBuffer))
            self.persistentRegistry.bufferReferences[buffer] = mtlBuffer
            self.historyBufferResourceWaitEvents[Resource(buffer)] = waitEvent
        } else {
            precondition(self.bufferReferences[buffer] == nil)
            self.bufferReferences[buffer] = mtlBuffer
            self.bufferWaitEvents[buffer] = waitEvent
        }
        
        if !fences.isEmpty {
            self.heapResourceUsageFences[Resource(buffer)] = fences
        }
        
        return mtlBuffer
    }
    
    @discardableResult
    public func allocateBufferIfNeeded(_ buffer: Buffer, forceGPUPrivate: Bool) -> MTLBufferReference {
        if let mtlBuffer = self.bufferReferences[buffer] {
            return mtlBuffer
        }
        return self.allocateBuffer(buffer, forceGPUPrivate: forceGPUPrivate)!
    }
    
    
    @discardableResult
    public func allocateTextureIfNeeded(_ texture: Texture, forceGPUPrivate: Bool, frameStoredTextures: [Texture]) -> MTLTextureReference {
        if let mtlTexture = self.textureReferences[texture] {
            assert(mtlTexture.texture.pixelFormat == MTLPixelFormat(texture.descriptor.pixelFormat))
            return mtlTexture
        }
        return self.allocateTexture(texture, forceGPUPrivate: forceGPUPrivate, storedTextures: frameStoredTextures)
    }
    
    func allocateArgumentBufferStorage<A : ResourceProtocol>(for argumentBuffer: A, encodedLength: Int) -> (MTLBufferReference, [FenceDependency], ContextWaitEvent) {
//        #if os(macOS)
//        let options : MTLResourceOptions = [.storageModeManaged, .substrateTrackedHazards]
//        #else
        let options : MTLResourceOptions = [.storageModeShared, .substrateTrackedHazards]
//        #endif
        
        let allocator = self.allocatorForArgumentBuffer(flags: argumentBuffer.flags)
        return allocator.collectBufferWithLength(encodedLength, options: options)
    }
    
    @discardableResult
    func allocateArgumentBufferIfNeeded(_ argumentBuffer: ArgumentBuffer) -> MTLBufferReference {
        if let baseArray = argumentBuffer.sourceArray {
            _ = self.allocateArgumentBufferArrayIfNeeded(baseArray)
            return self.argumentBufferReferences[argumentBuffer]!
        }
        if let mtlArgumentBuffer = self.argumentBufferReferences[argumentBuffer] {
            return mtlArgumentBuffer
        }
        
        let argEncoder = Unmanaged<MetalArgumentEncoder>.fromOpaque(argumentBuffer.encoder!).takeUnretainedValue()
        let (storage, fences, waitEvent) = self.allocateArgumentBufferStorage(for: argumentBuffer, encodedLength: argEncoder.encoder.encodedLength)
        assert(fences.isEmpty)
        
        self.argumentBufferReferences[argumentBuffer] = storage
        self.argumentBufferWaitEvents[argumentBuffer] = waitEvent
        
        return storage
    }
    
    @discardableResult
    func allocateArgumentBufferArrayIfNeeded(_ argumentBufferArray: ArgumentBufferArray) -> MTLBufferReference {
        if let mtlArgumentBuffer = self.argumentBufferArrayReferences[argumentBufferArray] {
            return mtlArgumentBuffer
        }
        
        let argEncoder = Unmanaged<MetalArgumentEncoder>.fromOpaque(argumentBufferArray._bindings.first(where: { $0?.encoder != nil })!!.encoder!).takeUnretainedValue()
        let (storage, fences, waitEvent) = self.allocateArgumentBufferStorage(for: argumentBufferArray, encodedLength: argEncoder.encoder.encodedLength * argumentBufferArray._bindings.count)
        assert(fences.isEmpty)
        
        for (i, argumentBuffer) in argumentBufferArray._bindings.enumerated() {
            guard let argumentBuffer = argumentBuffer else { continue }
            
            let localStorage = MTLBufferReference(buffer: storage._buffer, offset: storage.offset + i * argEncoder.encoder.encodedLength)
            self.argumentBufferReferences[argumentBuffer] = localStorage
            self.argumentBufferWaitEvents[argumentBuffer] = waitEvent
        }
        
        self.argumentBufferArrayReferences[argumentBufferArray] = storage
        self.argumentBufferArrayWaitEvents[argumentBufferArray] = waitEvent
        
        return storage
    }
    
    public func importExternalResource(_ resource: Resource, backingResource: Any) {
        self.prepareFrame()
        if let texture = Texture(resource) {
            self.textureReferences[texture] = MTLTextureReference(texture: Unmanaged.passRetained(backingResource as! MTLTexture))
        } else if let buffer = Buffer(resource) {
            self.bufferReferences[buffer] = MTLBufferReference(buffer: Unmanaged.passRetained(backingResource as! MTLBuffer), offset: 0)
        }
    }
    
    public subscript(texture: Texture) -> MTLTextureReference? {
        return self.textureReferences[texture]
    }

    public subscript(buffer: Buffer) -> MTLBufferReference? {
        return self.bufferReferences[buffer]
    }

    public subscript(argumentBuffer: ArgumentBuffer) -> MTLBufferReference? {
        return self.argumentBufferReferences[argumentBuffer]
    }

    public subscript(argumentBufferArray: ArgumentBufferArray) -> MTLBufferReference? {
        return self.argumentBufferArrayReferences[argumentBufferArray]
    }
    
    public func withHeapAliasingFencesIfPresent(for resourceHandle: Resource.Handle, perform: (inout [FenceDependency]) -> Void) {
        let resource = Resource(handle: resourceHandle)
        
        perform(&self.heapResourceUsageFences[resource, default: []])
    }
    
    func setDisposalFences(on resource: Resource, to fences: [FenceDependency]) {
        assert(Self.isAliasedHeapResource(resource: resource))
        self.heapResourceDisposalFences[resource] = fences
    }
    
    func disposeTexture(_ texture: Texture, waitEvent: ContextWaitEvent) {
        // We keep the reference around until the end of the frame since allocation/disposal is all processed ahead of time.
        
        let textureRef : MTLTextureReference?
        if texture._usesPersistentRegistry {
            precondition(texture.flags.contains(.historyBuffer))
            textureRef = self.persistentRegistry.textureReferences[texture]
            _ = textureRef?._texture.retain() // since the persistent registry releases its resources unconditionally on dispose, but we want the allocator to have ownership of it.
        } else {
            textureRef = self.textureReferences[texture]
        }
        
        if let mtlTexture = textureRef {
            if texture.flags.contains(.windowHandle) || texture.isTextureView {
                if let texture = mtlTexture._texture {
                    CommandEndActionManager.manager.enqueue(action: .release(.fromOpaque(texture.toOpaque())), after: waitEvent.waitValue, on: self.queue)
                } else {
                    self.textureReferences[texture]?.disposeWaitValue = waitEvent.waitValue
                    self.textureReferences[texture]?.disposeWaitQueue = self.queue
                }
                return
            }
            
            var fences : [FenceDependency] = []
            if Self.isAliasedHeapResource(resource: Resource(texture)) {
                fences = self.heapResourceDisposalFences[Resource(texture)] ?? []
            }
            
            let allocator = self.allocatorForTexture(storageMode: mtlTexture.texture.storageMode, flags: texture.flags, textureParams: (texture.descriptor.pixelFormat, mtlTexture.texture.usage))
            allocator.depositTexture(mtlTexture, fences: fences, waitEvent: waitEvent)
        }
    }
    
    func disposeBuffer(_ buffer: Buffer, waitEvent: ContextWaitEvent) {
        // We keep the reference around until the end of the frame since allocation/disposal is all processed ahead of time.
        
        let bufferRef : MTLBufferReference?
        if buffer._usesPersistentRegistry {
            precondition(buffer.flags.contains(.historyBuffer))
            bufferRef = self.persistentRegistry.bufferReferences[buffer]
            _ = bufferRef?._buffer.retain() // since the persistent registry releases its resources unconditionally on dispose, but we want the allocator to have ownership of it.
        } else {
            bufferRef = self.bufferReferences[buffer]
        }
        
        if let mtlBuffer = bufferRef {
            var fences : [FenceDependency] = []
            if Self.isAliasedHeapResource(resource: Resource(buffer)) {
                fences = self.heapResourceDisposalFences[Resource(buffer)] ?? []
            }
            
            let allocator = self.allocatorForBuffer(length: buffer.descriptor.length, storageMode: buffer.descriptor.storageMode, cacheMode: buffer.descriptor.cacheMode, flags: buffer.flags)
            allocator.depositBuffer(mtlBuffer, fences: fences, waitEvent: waitEvent)
        }
    }
    
    func disposeArgumentBuffer(_ buffer: ArgumentBuffer, waitEvent: ContextWaitEvent) {
        if let mtlBuffer = self.argumentBufferReferences[buffer] {
            let allocator = self.allocatorForArgumentBuffer(flags: buffer.flags)
            allocator.depositBuffer(mtlBuffer, fences: [], waitEvent: waitEvent)
        }
    }
    
    func disposeArgumentBufferArray(_ buffer: ArgumentBufferArray, waitEvent: ContextWaitEvent) {
        if let mtlBuffer = self.argumentBufferArrayReferences[buffer] {
            let allocator = self.allocatorForArgumentBuffer(flags: buffer.flags)
            allocator.depositBuffer(mtlBuffer, fences: [], waitEvent: waitEvent)
        }
    }
    
    func clearDrawables() {
        self.frameDrawables.removeAll(keepingCapacity: true)
    }
    
    func makeTransientAllocatorsPurgeable() {
        if self.isExecutingFrame { return }
        
        self.stagingTextureAllocator.makePurgeable()
        self.privateAllocator.makePurgeable()
        self.historyBufferAllocator.makePurgeable()
        
        self.colorRenderTargetAllocator.makePurgeable()
        self.depthRenderTargetAllocator.makePurgeable()
        
        self.frameSharedBufferAllocator.makePurgeable()
        self.frameSharedWriteCombinedBufferAllocator.makePurgeable()
        
        #if os(macOS) || targetEnvironment(macCatalyst)
        self.frameManagedBufferAllocator?.makePurgeable()
        self.frameManagedWriteCombinedBufferAllocator?.makePurgeable()
        #endif
        
        self.frameArgumentBufferAllocator.makePurgeable()
    }
    
    func cycleFrames() {
        // Clear all transient resources at the end of the frame.
        
        self.textureReferences.removeAll()
        self.bufferReferences.removeAll()
        self.argumentBufferReferences.removeAll()
        self.argumentBufferArrayReferences.removeAll()
        
        self.heapResourceUsageFences.removeAll(keepingCapacity: true)
        self.heapResourceDisposalFences.removeAll(keepingCapacity: true)
        
        self.stagingTextureAllocator.cycleFrames()
        self.privateAllocator.cycleFrames()
        self.historyBufferAllocator.cycleFrames()
        
        self.colorRenderTargetAllocator.cycleFrames()
        self.depthRenderTargetAllocator.cycleFrames()
        
        self.frameSharedBufferAllocator.cycleFrames()
        self.frameSharedWriteCombinedBufferAllocator.cycleFrames()
        
        #if os(macOS) || targetEnvironment(macCatalyst)
        self.frameManagedBufferAllocator?.cycleFrames()
        self.frameManagedWriteCombinedBufferAllocator?.cycleFrames()
        #endif
        self.memorylessTextureAllocator?.cycleFrames()
        
        self.frameArgumentBufferAllocator.cycleFrames()
        
        self.isExecutingFrame = false
    }
}

#endif // canImport(Metal)<|MERGE_RESOLUTION|>--- conflicted
+++ resolved
@@ -292,7 +292,6 @@
         return storage
     }
     
-<<<<<<< HEAD
     @available(macOS 11.0, iOS 14.0, *)
     @discardableResult
     public nonisolated func allocateAccelerationStructure(_ structure: AccelerationStructure) -> MTLAccelerationStructure? {
@@ -402,12 +401,7 @@
     
     
     public nonisolated func importExternalResource(_ resource: Resource, backingResource: Any) {
-        if let texture = resource.texture {
-=======
-    public func importExternalResource(_ resource: Resource, backingResource: Any) {
-        self.prepareFrame()
         if let texture = Texture(resource) {
->>>>>>> a1ad01e3
             self.textureReferences[texture] = MTLTextureReference(texture: Unmanaged.passRetained(backingResource as! MTLTexture))
         } else if let buffer = Buffer(resource) {
             self.bufferReferences[buffer] = MTLBufferReference(buffer: Unmanaged.passRetained(backingResource as! MTLBuffer), offset: 0)
