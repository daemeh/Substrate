//
//  ResourceUsages.swift
//  RenderGraph
//
//  Created by Joseph Bennett on 20/12/17.
//

import SubstrateUtilities
import SubstrateCExtras

// This 'PerformOrder' type is necessary to make sure the command goes to the right Command Encoder
@usableFromInline enum PerformOrder : Comparable {
    case before // Before the command index
    case after // After the command index
    
    @inlinable
    public static func <(lhs: PerformOrder, rhs: PerformOrder) -> Bool {
        return lhs == .before && rhs == .after
    }
}

@usableFromInline typealias ResourceUsagePointer = UnsafeMutablePointer<ResourceUsage>

extension ChunkArray where Element == ResourceUsage {
    @inlinable
    var firstActiveUsage : ResourceUsage? {
        for usage in self {
            if usage.renderPassRecord.isActive, usage.type != .unusedRenderTarget, usage.type != .unusedArgumentBuffer {
                return usage
            }
        }
        return nil
    }
    
<<<<<<< HEAD
    @inlinable
    mutating func mergeOrAppendUsage(_ usage: ResourceUsage, resource: Resource, allocator: TagAllocator.StaticTaskView) {
        var usage = usage
        if self.isEmpty || !self.last.mergeWithUsage(&usage, allocator: .tagTaskView(allocator)) {
            self.append(usage, allocator: .tagTaskView(allocator))
=======
    mutating func mergeOrAppendUsage(_ usage: ResourceUsage, resource: Resource, allocator: TagAllocator.ThreadView, passCommands: ChunkArray<RenderGraphCommand>.RandomAccessView, passCommandOffset: Int) {
        guard !self.isEmpty, self.last.renderPassRecord == usage.renderPassRecord else {
            self.append(usage, allocator: .tagThreadView(allocator))
            return
        }
        
        let subresourceCount = resource.subresourceCount
        guard let mergePointer = self.pointerToLast(where: { $0.renderPassRecord == usage.renderPassRecord && $0.activeRange.intersects(with: usage.activeRange, subresourceCount: subresourceCount) }) else {
            self.append(usage, allocator: .tagThreadView(allocator))
            return
        }
        
        var usage = usage
        
        if usage.commandRange.lowerBound < mergePointer.pointee.commandRange.lowerBound {
            // We're inserting a duplicate usage (e.g. from a different subresource). Since all usages are passed to here in order, and the only reason this can occur is
            // via the 'previousLast.commandRange = usage.commandRange.upperBound..<previousLast.commandRange.upperBound' line below, there must already be a previous matching usage.
            
            let lastUsageBefore = self.pointerToLast(where: { $0.renderPassRecord == usage.renderPassRecord && $0.activeRange.intersects(with: usage.activeRange, subresourceCount: subresourceCount) && $0.commandRange.lowerBound <= usage.commandRange.lowerBound })!
            
            _ = lastUsageBefore.pointee.mergeWithUsage(&usage, allocator: .tagThreadView(allocator))
            return
        }
        
        var previousLast = mergePointer.pointee
        
        if mergePointer.pointee.mergeWithUsage(&usage, allocator: .tagThreadView(allocator)) {
            return
        }

        if previousLast.commandRange.upperBound > usage.commandRange.lowerBound {
            if previousLast.isWrite, !usage.isWrite {
                // Writes override reads; we should skip this usage.
                return
            }
            
            // Transform reads that overlap with writes into readWrites.
            switch usage.type {
            case .read:
                if previousLast.isWrite {
                    usage.type = .readWrite
                }
            case .write:
                if previousLast.isRead {
                    usage.type = .readWrite
                }
            default:
                break
            }
        }
        
        if usage.commandRange.lowerBound < mergePointer.pointee.commandRange.upperBound {
            mergePointer.pointee.commandRange = mergePointer.pointee.commandRange.lowerBound..<usage.commandRange.lowerBound
            
            if !passCommands[mergePointer.pointee.commandRange.offset(by: -passCommandOffset)].contains(where: { $0.isGPUActionCommand }) {
                // There are no active GPU commands in this range, so mark the usage as unused.
                mergePointer.pointee.type = .unusedArgumentBuffer
            }
        }
        
        self.append(usage, allocator: .tagThreadView(allocator))
        
        // If the previous usage extended past the usage being added, add it again to the end of the list.
        if previousLast.commandRange.upperBound >= usage.commandRange.upperBound {
            previousLast.commandRange = usage.commandRange.upperBound..<previousLast.commandRange.upperBound
            
            if passCommands[previousLast.commandRange.offset(by: -passCommandOffset)].contains(where: { $0.isGPUActionCommand }) {
                self.append(previousLast, allocator: .tagThreadView(allocator))
            }
>>>>>>> c47126a3
        }
    }
}

extension ResourceUsageType {
    @inlinable
    public var isRead : Bool {
        switch self {
        case .read, .readWrite, .blitSource, .blitSynchronisation, .mipGeneration,
             .vertexBuffer, .indexBuffer, .indirectBuffer, .readWriteRenderTarget,
             .inputAttachment, .inputAttachmentRenderTarget, .constantBuffer:
            return true
        default:
            return false
        }
    }
    
    @inlinable
    public var isWrite : Bool {
        switch self {
        case .write, .readWrite, .readWriteRenderTarget, .writeOnlyRenderTarget, .inputAttachmentRenderTarget, .blitDestination, .blitSynchronisation, .mipGeneration:
            return true
        default:
            return false
        }
    }
    
    @inlinable
    public var isUAVWrite : Bool {
        switch self {
        case .readWrite, .write:
            return true
        default:
            return false
        }
    }
}

// Note: must be a value type.
public struct ResourceUsage {
    public var type : ResourceUsageType
    public var stages : RenderStages
    public var resource: Resource
    public var isIndirectlyBound : Bool // e.g. via a Metal argument buffer, Vulkan descriptor set, or an acceleration structure
    @usableFromInline
    let renderPassRecord : RenderPassRecord
    public var commandRange : Range<Int> // References the range in the pass before and during RenderGraph compilation, and the range in the full commands array after.
    public var activeRange: ActiveResourceRange = .fullResource
    
    
    @inlinable
    init(resource: Resource, type: ResourceUsageType, stages: RenderStages, activeRange: ActiveResourceRange, isIndirectlyBound: Bool, firstCommandOffset: Int, renderPass: RenderPassRecord) {
        self.resource = resource
        self.type = type
        self.stages = stages
        self.activeRange = activeRange
        self.renderPassRecord = renderPass
        self.commandRange = Range(firstCommandOffset...firstCommandOffset)
        self.isIndirectlyBound = isIndirectlyBound
    }
    
    @inlinable
    public var isRead : Bool {
        return self.type.isRead
    }
    
    @inlinable
    public var isWrite : Bool {
        return self.type.isWrite
    }
    
    @inlinable
    public var affectsGPUBarriers : Bool {
        return self.stages != .cpuBeforeRender && self.type != .unusedRenderTarget && self.type != .unusedArgumentBuffer && self.renderPassRecord.type != .external && self.renderPassRecord.isActive
    }
    
    /// - returns: Whether the usages could be merged.
    @usableFromInline
    mutating func mergeWithUsage(_ nextUsage: inout ResourceUsage, allocator: AllocatorType) -> Bool {
        assert(self.renderPassRecord == nextUsage.renderPassRecord)
        assert(self.activeRange.intersects(with: nextUsage.activeRange, subresourceCount: resource.subresourceCount))
        
        let rangesOverlap = self.commandRange.lowerBound < nextUsage.commandRange.upperBound && nextUsage.commandRange.lowerBound < self.commandRange.upperBound

        if !rangesOverlap, !self.type.isRenderTarget || !(self.type.isWrite && nextUsage.type.isRead) {
            // Don't merge usages of different types with non-overlapping ranges, and don't merge a write with a possible dependent read unless they're render target accesses.
            return false
        }
        
        if self.type.isRenderTarget || nextUsage.type.isRenderTarget {
            if self.type == .read || nextUsage.type == .read {
                // If we just wrote to a different mip than the one we're using as a render target.
                
                var readUsage = self
                var renderTargetUsage = nextUsage
                if readUsage.type != .read {
                    swap(&readUsage, &renderTargetUsage)
                }
                
                // It's an input attachment if we wrote to it before we started reading from it.
                var isInputAttachment = renderTargetUsage.commandRange.lowerBound < readUsage.commandRange.lowerBound
                                                                                        
                if !isInputAttachment, let previousRenderTargetUsage = self.resource.usages.dropLast().last(where: { $0.type.isRenderTarget }) {
                    if previousRenderTargetUsage.activeRange.isEqual(to: renderTargetUsage.activeRange, resource: self.resource), previousRenderTargetUsage.isWrite {
                        isInputAttachment = true
                    }
                }
                                                                                        
                if isInputAttachment {
                    self.type = .inputAttachmentRenderTarget
                    self.isIndirectlyBound = self.isIndirectlyBound || nextUsage.isIndirectlyBound
                    self.activeRange.formUnion(with: nextUsage.activeRange, resource: resource, allocator: allocator) // Since we're merging a read, it's technically possible to read from other levels/slices of the resource while simultaneously using it as an input attachment.
                } else {
                    return false
                }
                
            }
            
            if self.type != .inputAttachmentRenderTarget {
                assert(self.type.isRenderTarget && nextUsage.type.isRenderTarget)
                let isRead = self.type.isRead || nextUsage.type.isRead
                let isWrite = self.type.isWrite || nextUsage.type.isWrite
                
                if isRead {
                    self.type = .readWriteRenderTarget
                } else if isWrite {
                    self.type = .writeOnlyRenderTarget
                } else {
                    assert(self.type == .unusedRenderTarget && nextUsage.type == .unusedRenderTarget)
                }
            }
        } else {
            
            if self.type != nextUsage.type, !self.activeRange.isEqual(to: nextUsage.activeRange, subresourceCount: resource.subresourceCount) {
                return false
            }
            
            if self.type.isWrite, nextUsage.type.isRead {
                return false // We need to insert barriers between a write and a dependent read.
            }
            
            switch (self.type, nextUsage.type) {
                case (.read, .readWrite),
                    (.read, .write):
                    return false
                
                case  (.readWrite, .write):
                    self.type = .readWrite

                case _ where self.type == nextUsage.type:
                    break
                case _ where self.type.isWrite && nextUsage.type.isWrite:
                    preconditionFailure("Resource simultaneously bound for conflicting writes.")

                default:
                    return false
            }
            
            if self.isIndirectlyBound != nextUsage.isIndirectlyBound {
                return false
            }
        }
        
        self.stages.formUnion(nextUsage.stages)
        if self.type != .inputAttachmentRenderTarget {
            self.activeRange.formUnion(with: nextUsage.activeRange, resource: resource, allocator: allocator)
        }
        self.commandRange = Range(uncheckedBounds: (min(self.commandRange.lowerBound, nextUsage.commandRange.lowerBound), max(self.commandRange.upperBound, nextUsage.commandRange.upperBound)))
        
        return true
    }
}


extension ResourceUsage : CustomStringConvertible {
    public var description: String {
#if SUBSTRATE_DISABLE_AUTOMATIC_LABELS
        return "ResourceUsage(type: \(self.type), stages: \(self.stages), isIndirectlyBound: \(self.isIndirectlyBound), activeRange: \(self.activeRange), passIndex: \(self.renderPassRecord.passIndex), commandRange: \(self.commandRange))"
#else
        return "ResourceUsage(type: \(self.type), stages: \(self.stages), isIndirectlyBound: \(self.isIndirectlyBound), activeRange: \(self.activeRange), pass: \(self.renderPassRecord.name), commandRange: \(self.commandRange))"
#endif
    }
}

fileprivate extension Array {
    var mutableLast : Element {
        get {
            return self[self.count - 1]
        }
        set {
            self[self.count - 1] = newValue
        }
    }
}

extension Unmanaged : Hashable, Equatable where Instance : Hashable {
    public func hash(into hasher: inout Hasher) {
        self.takeUnretainedValue().hash(into: &hasher)
    }
    
    public static func ==(lhs: Unmanaged, rhs: Unmanaged) -> Bool {
        return lhs.takeUnretainedValue() == rhs.takeUnretainedValue()
    }
}

extension UInt64 : CustomHashable {
    public var customHashValue : Int {
        return Int(truncatingIfNeeded: self)
    }
}
<|MERGE_RESOLUTION|>--- conflicted
+++ resolved
@@ -1,321 +1,313 @@
-//
-//  ResourceUsages.swift
-//  RenderGraph
-//
-//  Created by Joseph Bennett on 20/12/17.
-//
-
-import SubstrateUtilities
-import SubstrateCExtras
-
-// This 'PerformOrder' type is necessary to make sure the command goes to the right Command Encoder
-@usableFromInline enum PerformOrder : Comparable {
-    case before // Before the command index
-    case after // After the command index
-    
-    @inlinable
-    public static func <(lhs: PerformOrder, rhs: PerformOrder) -> Bool {
-        return lhs == .before && rhs == .after
-    }
-}
-
-@usableFromInline typealias ResourceUsagePointer = UnsafeMutablePointer<ResourceUsage>
-
-extension ChunkArray where Element == ResourceUsage {
-    @inlinable
-    var firstActiveUsage : ResourceUsage? {
-        for usage in self {
-            if usage.renderPassRecord.isActive, usage.type != .unusedRenderTarget, usage.type != .unusedArgumentBuffer {
-                return usage
-            }
-        }
-        return nil
-    }
-    
-<<<<<<< HEAD
-    @inlinable
-    mutating func mergeOrAppendUsage(_ usage: ResourceUsage, resource: Resource, allocator: TagAllocator.StaticTaskView) {
-        var usage = usage
-        if self.isEmpty || !self.last.mergeWithUsage(&usage, allocator: .tagTaskView(allocator)) {
-            self.append(usage, allocator: .tagTaskView(allocator))
-=======
-    mutating func mergeOrAppendUsage(_ usage: ResourceUsage, resource: Resource, allocator: TagAllocator.ThreadView, passCommands: ChunkArray<RenderGraphCommand>.RandomAccessView, passCommandOffset: Int) {
-        guard !self.isEmpty, self.last.renderPassRecord == usage.renderPassRecord else {
-            self.append(usage, allocator: .tagThreadView(allocator))
-            return
-        }
-        
-        let subresourceCount = resource.subresourceCount
-        guard let mergePointer = self.pointerToLast(where: { $0.renderPassRecord == usage.renderPassRecord && $0.activeRange.intersects(with: usage.activeRange, subresourceCount: subresourceCount) }) else {
-            self.append(usage, allocator: .tagThreadView(allocator))
-            return
-        }
-        
-        var usage = usage
-        
-        if usage.commandRange.lowerBound < mergePointer.pointee.commandRange.lowerBound {
-            // We're inserting a duplicate usage (e.g. from a different subresource). Since all usages are passed to here in order, and the only reason this can occur is
-            // via the 'previousLast.commandRange = usage.commandRange.upperBound..<previousLast.commandRange.upperBound' line below, there must already be a previous matching usage.
-            
-            let lastUsageBefore = self.pointerToLast(where: { $0.renderPassRecord == usage.renderPassRecord && $0.activeRange.intersects(with: usage.activeRange, subresourceCount: subresourceCount) && $0.commandRange.lowerBound <= usage.commandRange.lowerBound })!
-            
-            _ = lastUsageBefore.pointee.mergeWithUsage(&usage, allocator: .tagThreadView(allocator))
-            return
-        }
-        
-        var previousLast = mergePointer.pointee
-        
-        if mergePointer.pointee.mergeWithUsage(&usage, allocator: .tagThreadView(allocator)) {
-            return
-        }
-
-        if previousLast.commandRange.upperBound > usage.commandRange.lowerBound {
-            if previousLast.isWrite, !usage.isWrite {
-                // Writes override reads; we should skip this usage.
-                return
-            }
-            
-            // Transform reads that overlap with writes into readWrites.
-            switch usage.type {
-            case .read:
-                if previousLast.isWrite {
-                    usage.type = .readWrite
-                }
-            case .write:
-                if previousLast.isRead {
-                    usage.type = .readWrite
-                }
-            default:
-                break
-            }
-        }
-        
-        if usage.commandRange.lowerBound < mergePointer.pointee.commandRange.upperBound {
-            mergePointer.pointee.commandRange = mergePointer.pointee.commandRange.lowerBound..<usage.commandRange.lowerBound
-            
-            if !passCommands[mergePointer.pointee.commandRange.offset(by: -passCommandOffset)].contains(where: { $0.isGPUActionCommand }) {
-                // There are no active GPU commands in this range, so mark the usage as unused.
-                mergePointer.pointee.type = .unusedArgumentBuffer
-            }
-        }
-        
-        self.append(usage, allocator: .tagThreadView(allocator))
-        
-        // If the previous usage extended past the usage being added, add it again to the end of the list.
-        if previousLast.commandRange.upperBound >= usage.commandRange.upperBound {
-            previousLast.commandRange = usage.commandRange.upperBound..<previousLast.commandRange.upperBound
-            
-            if passCommands[previousLast.commandRange.offset(by: -passCommandOffset)].contains(where: { $0.isGPUActionCommand }) {
-                self.append(previousLast, allocator: .tagThreadView(allocator))
-            }
->>>>>>> c47126a3
-        }
-    }
-}
-
-extension ResourceUsageType {
-    @inlinable
-    public var isRead : Bool {
-        switch self {
-        case .read, .readWrite, .blitSource, .blitSynchronisation, .mipGeneration,
-             .vertexBuffer, .indexBuffer, .indirectBuffer, .readWriteRenderTarget,
-             .inputAttachment, .inputAttachmentRenderTarget, .constantBuffer:
-            return true
-        default:
-            return false
-        }
-    }
-    
-    @inlinable
-    public var isWrite : Bool {
-        switch self {
-        case .write, .readWrite, .readWriteRenderTarget, .writeOnlyRenderTarget, .inputAttachmentRenderTarget, .blitDestination, .blitSynchronisation, .mipGeneration:
-            return true
-        default:
-            return false
-        }
-    }
-    
-    @inlinable
-    public var isUAVWrite : Bool {
-        switch self {
-        case .readWrite, .write:
-            return true
-        default:
-            return false
-        }
-    }
-}
-
-// Note: must be a value type.
-public struct ResourceUsage {
-    public var type : ResourceUsageType
-    public var stages : RenderStages
-    public var resource: Resource
-    public var isIndirectlyBound : Bool // e.g. via a Metal argument buffer, Vulkan descriptor set, or an acceleration structure
-    @usableFromInline
-    let renderPassRecord : RenderPassRecord
-    public var commandRange : Range<Int> // References the range in the pass before and during RenderGraph compilation, and the range in the full commands array after.
-    public var activeRange: ActiveResourceRange = .fullResource
-    
-    
-    @inlinable
-    init(resource: Resource, type: ResourceUsageType, stages: RenderStages, activeRange: ActiveResourceRange, isIndirectlyBound: Bool, firstCommandOffset: Int, renderPass: RenderPassRecord) {
-        self.resource = resource
-        self.type = type
-        self.stages = stages
-        self.activeRange = activeRange
-        self.renderPassRecord = renderPass
-        self.commandRange = Range(firstCommandOffset...firstCommandOffset)
-        self.isIndirectlyBound = isIndirectlyBound
-    }
-    
-    @inlinable
-    public var isRead : Bool {
-        return self.type.isRead
-    }
-    
-    @inlinable
-    public var isWrite : Bool {
-        return self.type.isWrite
-    }
-    
-    @inlinable
-    public var affectsGPUBarriers : Bool {
-        return self.stages != .cpuBeforeRender && self.type != .unusedRenderTarget && self.type != .unusedArgumentBuffer && self.renderPassRecord.type != .external && self.renderPassRecord.isActive
-    }
-    
-    /// - returns: Whether the usages could be merged.
-    @usableFromInline
-    mutating func mergeWithUsage(_ nextUsage: inout ResourceUsage, allocator: AllocatorType) -> Bool {
-        assert(self.renderPassRecord == nextUsage.renderPassRecord)
-        assert(self.activeRange.intersects(with: nextUsage.activeRange, subresourceCount: resource.subresourceCount))
-        
-        let rangesOverlap = self.commandRange.lowerBound < nextUsage.commandRange.upperBound && nextUsage.commandRange.lowerBound < self.commandRange.upperBound
-
-        if !rangesOverlap, !self.type.isRenderTarget || !(self.type.isWrite && nextUsage.type.isRead) {
-            // Don't merge usages of different types with non-overlapping ranges, and don't merge a write with a possible dependent read unless they're render target accesses.
-            return false
-        }
-        
-        if self.type.isRenderTarget || nextUsage.type.isRenderTarget {
-            if self.type == .read || nextUsage.type == .read {
-                // If we just wrote to a different mip than the one we're using as a render target.
-                
-                var readUsage = self
-                var renderTargetUsage = nextUsage
-                if readUsage.type != .read {
-                    swap(&readUsage, &renderTargetUsage)
-                }
-                
-                // It's an input attachment if we wrote to it before we started reading from it.
-                var isInputAttachment = renderTargetUsage.commandRange.lowerBound < readUsage.commandRange.lowerBound
-                                                                                        
-                if !isInputAttachment, let previousRenderTargetUsage = self.resource.usages.dropLast().last(where: { $0.type.isRenderTarget }) {
-                    if previousRenderTargetUsage.activeRange.isEqual(to: renderTargetUsage.activeRange, resource: self.resource), previousRenderTargetUsage.isWrite {
-                        isInputAttachment = true
-                    }
-                }
-                                                                                        
-                if isInputAttachment {
-                    self.type = .inputAttachmentRenderTarget
-                    self.isIndirectlyBound = self.isIndirectlyBound || nextUsage.isIndirectlyBound
-                    self.activeRange.formUnion(with: nextUsage.activeRange, resource: resource, allocator: allocator) // Since we're merging a read, it's technically possible to read from other levels/slices of the resource while simultaneously using it as an input attachment.
-                } else {
-                    return false
-                }
-                
-            }
-            
-            if self.type != .inputAttachmentRenderTarget {
-                assert(self.type.isRenderTarget && nextUsage.type.isRenderTarget)
-                let isRead = self.type.isRead || nextUsage.type.isRead
-                let isWrite = self.type.isWrite || nextUsage.type.isWrite
-                
-                if isRead {
-                    self.type = .readWriteRenderTarget
-                } else if isWrite {
-                    self.type = .writeOnlyRenderTarget
-                } else {
-                    assert(self.type == .unusedRenderTarget && nextUsage.type == .unusedRenderTarget)
-                }
-            }
-        } else {
-            
-            if self.type != nextUsage.type, !self.activeRange.isEqual(to: nextUsage.activeRange, subresourceCount: resource.subresourceCount) {
-                return false
-            }
-            
-            if self.type.isWrite, nextUsage.type.isRead {
-                return false // We need to insert barriers between a write and a dependent read.
-            }
-            
-            switch (self.type, nextUsage.type) {
-                case (.read, .readWrite),
-                    (.read, .write):
-                    return false
-                
-                case  (.readWrite, .write):
-                    self.type = .readWrite
-
-                case _ where self.type == nextUsage.type:
-                    break
-                case _ where self.type.isWrite && nextUsage.type.isWrite:
-                    preconditionFailure("Resource simultaneously bound for conflicting writes.")
-
-                default:
-                    return false
-            }
-            
-            if self.isIndirectlyBound != nextUsage.isIndirectlyBound {
-                return false
-            }
-        }
-        
-        self.stages.formUnion(nextUsage.stages)
-        if self.type != .inputAttachmentRenderTarget {
-            self.activeRange.formUnion(with: nextUsage.activeRange, resource: resource, allocator: allocator)
-        }
-        self.commandRange = Range(uncheckedBounds: (min(self.commandRange.lowerBound, nextUsage.commandRange.lowerBound), max(self.commandRange.upperBound, nextUsage.commandRange.upperBound)))
-        
-        return true
-    }
-}
-
-
-extension ResourceUsage : CustomStringConvertible {
-    public var description: String {
-#if SUBSTRATE_DISABLE_AUTOMATIC_LABELS
-        return "ResourceUsage(type: \(self.type), stages: \(self.stages), isIndirectlyBound: \(self.isIndirectlyBound), activeRange: \(self.activeRange), passIndex: \(self.renderPassRecord.passIndex), commandRange: \(self.commandRange))"
-#else
-        return "ResourceUsage(type: \(self.type), stages: \(self.stages), isIndirectlyBound: \(self.isIndirectlyBound), activeRange: \(self.activeRange), pass: \(self.renderPassRecord.name), commandRange: \(self.commandRange))"
-#endif
-    }
-}
-
-fileprivate extension Array {
-    var mutableLast : Element {
-        get {
-            return self[self.count - 1]
-        }
-        set {
-            self[self.count - 1] = newValue
-        }
-    }
-}
-
-extension Unmanaged : Hashable, Equatable where Instance : Hashable {
-    public func hash(into hasher: inout Hasher) {
-        self.takeUnretainedValue().hash(into: &hasher)
-    }
-    
-    public static func ==(lhs: Unmanaged, rhs: Unmanaged) -> Bool {
-        return lhs.takeUnretainedValue() == rhs.takeUnretainedValue()
-    }
-}
-
-extension UInt64 : CustomHashable {
-    public var customHashValue : Int {
-        return Int(truncatingIfNeeded: self)
-    }
-}
+//
+//  ResourceUsages.swift
+//  RenderGraph
+//
+//  Created by Joseph Bennett on 20/12/17.
+//
+
+import SubstrateUtilities
+import SubstrateCExtras
+
+// This 'PerformOrder' type is necessary to make sure the command goes to the right Command Encoder
+@usableFromInline enum PerformOrder : Comparable {
+    case before // Before the command index
+    case after // After the command index
+    
+    @inlinable
+    public static func <(lhs: PerformOrder, rhs: PerformOrder) -> Bool {
+        return lhs == .before && rhs == .after
+    }
+}
+
+@usableFromInline typealias ResourceUsagePointer = UnsafeMutablePointer<ResourceUsage>
+
+extension ChunkArray where Element == ResourceUsage {
+    @inlinable
+    var firstActiveUsage : ResourceUsage? {
+        for usage in self {
+            if usage.renderPassRecord.isActive, usage.type != .unusedRenderTarget, usage.type != .unusedArgumentBuffer {
+                return usage
+            }
+        }
+        return nil
+    }
+    
+    mutating func mergeOrAppendUsage(_ usage: ResourceUsage, resource: Resource, allocator: TagAllocator.StaticTaskView, passCommands: ChunkArray<RenderGraphCommand>.RandomAccessView, passCommandOffset: Int) {
+        guard !self.isEmpty, self.last.renderPassRecord == usage.renderPassRecord else {
+            self.append(usage, allocator: .tagTaskView(allocator))
+            return
+        }
+        
+        let subresourceCount = resource.subresourceCount
+        guard let mergePointer = self.pointerToLast(where: { $0.renderPassRecord == usage.renderPassRecord && $0.activeRange.intersects(with: usage.activeRange, subresourceCount: subresourceCount) }) else {
+            self.append(usage, allocator: .tagTaskView(allocator))
+            return
+        }
+        
+        var usage = usage
+        
+        if usage.commandRange.lowerBound < mergePointer.pointee.commandRange.lowerBound {
+            // We're inserting a duplicate usage (e.g. from a different subresource). Since all usages are passed to here in order, and the only reason this can occur is
+            // via the 'previousLast.commandRange = usage.commandRange.upperBound..<previousLast.commandRange.upperBound' line below, there must already be a previous matching usage.
+            
+            let lastUsageBefore = self.pointerToLast(where: { $0.renderPassRecord == usage.renderPassRecord && $0.activeRange.intersects(with: usage.activeRange, subresourceCount: subresourceCount) && $0.commandRange.lowerBound <= usage.commandRange.lowerBound })!
+            
+            _ = lastUsageBefore.pointee.mergeWithUsage(&usage, allocator: .tagTaskView(allocator))
+            return
+        }
+        
+        var previousLast = mergePointer.pointee
+        
+        if mergePointer.pointee.mergeWithUsage(&usage, allocator: .tagTaskView(allocator)) {
+            return
+        }
+
+        if previousLast.commandRange.upperBound > usage.commandRange.lowerBound {
+            if previousLast.isWrite, !usage.isWrite {
+                // Writes override reads; we should skip this usage.
+                return
+            }
+            
+            // Transform reads that overlap with writes into readWrites.
+            switch usage.type {
+            case .read:
+                if previousLast.isWrite {
+                    usage.type = .readWrite
+                }
+            case .write:
+                if previousLast.isRead {
+                    usage.type = .readWrite
+                }
+            default:
+                break
+            }
+        }
+        
+        if usage.commandRange.lowerBound < mergePointer.pointee.commandRange.upperBound {
+            mergePointer.pointee.commandRange = mergePointer.pointee.commandRange.lowerBound..<usage.commandRange.lowerBound
+            
+            if !passCommands[mergePointer.pointee.commandRange.offset(by: -passCommandOffset)].contains(where: { $0.isGPUActionCommand }) {
+                // There are no active GPU commands in this range, so mark the usage as unused.
+                mergePointer.pointee.type = .unusedArgumentBuffer
+            }
+        }
+        
+        self.append(usage, allocator: .tagTaskView(allocator))
+        
+        // If the previous usage extended past the usage being added, add it again to the end of the list.
+        if previousLast.commandRange.upperBound >= usage.commandRange.upperBound {
+            previousLast.commandRange = usage.commandRange.upperBound..<previousLast.commandRange.upperBound
+            
+            if passCommands[previousLast.commandRange.offset(by: -passCommandOffset)].contains(where: { $0.isGPUActionCommand }) {
+                self.append(previousLast, allocator: .tagTaskView(allocator))
+            }
+        }
+    }
+}
+
+extension ResourceUsageType {
+    @inlinable
+    public var isRead : Bool {
+        switch self {
+        case .read, .readWrite, .blitSource, .blitSynchronisation, .mipGeneration,
+             .vertexBuffer, .indexBuffer, .indirectBuffer, .readWriteRenderTarget,
+             .inputAttachment, .inputAttachmentRenderTarget, .constantBuffer:
+            return true
+        default:
+            return false
+        }
+    }
+    
+    @inlinable
+    public var isWrite : Bool {
+        switch self {
+        case .write, .readWrite, .readWriteRenderTarget, .writeOnlyRenderTarget, .inputAttachmentRenderTarget, .blitDestination, .blitSynchronisation, .mipGeneration:
+            return true
+        default:
+            return false
+        }
+    }
+    
+    @inlinable
+    public var isUAVWrite : Bool {
+        switch self {
+        case .readWrite, .write:
+            return true
+        default:
+            return false
+        }
+    }
+}
+
+// Note: must be a value type.
+public struct ResourceUsage {
+    public var type : ResourceUsageType
+    public var stages : RenderStages
+    public var resource: Resource
+    public var isIndirectlyBound : Bool // e.g. via a Metal argument buffer, Vulkan descriptor set, or an acceleration structure
+    @usableFromInline
+    let renderPassRecord : RenderPassRecord
+    public var commandRange : Range<Int> // References the range in the pass before and during RenderGraph compilation, and the range in the full commands array after.
+    public var activeRange: ActiveResourceRange = .fullResource
+    
+    
+    @inlinable
+    init(resource: Resource, type: ResourceUsageType, stages: RenderStages, activeRange: ActiveResourceRange, isIndirectlyBound: Bool, firstCommandOffset: Int, renderPass: RenderPassRecord) {
+        self.resource = resource
+        self.type = type
+        self.stages = stages
+        self.activeRange = activeRange
+        self.renderPassRecord = renderPass
+        self.commandRange = Range(firstCommandOffset...firstCommandOffset)
+        self.isIndirectlyBound = isIndirectlyBound
+    }
+    
+    @inlinable
+    public var isRead : Bool {
+        return self.type.isRead
+    }
+    
+    @inlinable
+    public var isWrite : Bool {
+        return self.type.isWrite
+    }
+    
+    @inlinable
+    public var affectsGPUBarriers : Bool {
+        return self.stages != .cpuBeforeRender && self.type != .unusedRenderTarget && self.type != .unusedArgumentBuffer && self.renderPassRecord.type != .external && self.renderPassRecord.isActive
+    }
+    
+    /// - returns: Whether the usages could be merged.
+    @usableFromInline
+    mutating func mergeWithUsage(_ nextUsage: inout ResourceUsage, allocator: AllocatorType) -> Bool {
+        assert(self.renderPassRecord == nextUsage.renderPassRecord)
+        assert(self.activeRange.intersects(with: nextUsage.activeRange, subresourceCount: resource.subresourceCount))
+        
+        let rangesOverlap = self.commandRange.lowerBound < nextUsage.commandRange.upperBound && nextUsage.commandRange.lowerBound < self.commandRange.upperBound
+
+        if !rangesOverlap, !self.type.isRenderTarget || !(self.type.isWrite && nextUsage.type.isRead) {
+            // Don't merge usages of different types with non-overlapping ranges, and don't merge a write with a possible dependent read unless they're render target accesses.
+            return false
+        }
+        
+        if self.type.isRenderTarget || nextUsage.type.isRenderTarget {
+            if self.type == .read || nextUsage.type == .read {
+                // If we just wrote to a different mip than the one we're using as a render target.
+                
+                var readUsage = self
+                var renderTargetUsage = nextUsage
+                if readUsage.type != .read {
+                    swap(&readUsage, &renderTargetUsage)
+                }
+                
+                // It's an input attachment if we wrote to it before we started reading from it.
+                var isInputAttachment = renderTargetUsage.commandRange.lowerBound < readUsage.commandRange.lowerBound
+                                                                                        
+                if !isInputAttachment, let previousRenderTargetUsage = self.resource.usages.dropLast().last(where: { $0.type.isRenderTarget }) {
+                    if previousRenderTargetUsage.activeRange.isEqual(to: renderTargetUsage.activeRange, resource: self.resource), previousRenderTargetUsage.isWrite {
+                        isInputAttachment = true
+                    }
+                }
+                                                                                        
+                if isInputAttachment {
+                    self.type = .inputAttachmentRenderTarget
+                    self.isIndirectlyBound = self.isIndirectlyBound || nextUsage.isIndirectlyBound
+                    self.activeRange.formUnion(with: nextUsage.activeRange, resource: resource, allocator: allocator) // Since we're merging a read, it's technically possible to read from other levels/slices of the resource while simultaneously using it as an input attachment.
+                } else {
+                    return false
+                }
+                
+            }
+            
+            if self.type != .inputAttachmentRenderTarget {
+                assert(self.type.isRenderTarget && nextUsage.type.isRenderTarget)
+                let isRead = self.type.isRead || nextUsage.type.isRead
+                let isWrite = self.type.isWrite || nextUsage.type.isWrite
+                
+                if isRead {
+                    self.type = .readWriteRenderTarget
+                } else if isWrite {
+                    self.type = .writeOnlyRenderTarget
+                } else {
+                    assert(self.type == .unusedRenderTarget && nextUsage.type == .unusedRenderTarget)
+                }
+            }
+        } else {
+            
+            if self.type != nextUsage.type, !self.activeRange.isEqual(to: nextUsage.activeRange, subresourceCount: resource.subresourceCount) {
+                return false
+            }
+            
+            if self.type.isWrite, nextUsage.type.isRead {
+                return false // We need to insert barriers between a write and a dependent read.
+            }
+            
+            switch (self.type, nextUsage.type) {
+                case (.read, .readWrite),
+                    (.read, .write):
+                    return false
+                
+                case  (.readWrite, .write):
+                    self.type = .readWrite
+
+                case _ where self.type == nextUsage.type:
+                    break
+                case _ where self.type.isWrite && nextUsage.type.isWrite:
+                    preconditionFailure("Resource simultaneously bound for conflicting writes.")
+
+                default:
+                    return false
+            }
+            
+            if self.isIndirectlyBound != nextUsage.isIndirectlyBound {
+                return false
+            }
+        }
+        
+        self.stages.formUnion(nextUsage.stages)
+        if self.type != .inputAttachmentRenderTarget {
+            self.activeRange.formUnion(with: nextUsage.activeRange, resource: resource, allocator: allocator)
+        }
+        self.commandRange = Range(uncheckedBounds: (min(self.commandRange.lowerBound, nextUsage.commandRange.lowerBound), max(self.commandRange.upperBound, nextUsage.commandRange.upperBound)))
+        
+        return true
+    }
+}
+
+
+extension ResourceUsage : CustomStringConvertible {
+    public var description: String {
+#if SUBSTRATE_DISABLE_AUTOMATIC_LABELS
+        return "ResourceUsage(type: \(self.type), stages: \(self.stages), isIndirectlyBound: \(self.isIndirectlyBound), activeRange: \(self.activeRange), passIndex: \(self.renderPassRecord.passIndex), commandRange: \(self.commandRange))"
+#else
+        return "ResourceUsage(type: \(self.type), stages: \(self.stages), isIndirectlyBound: \(self.isIndirectlyBound), activeRange: \(self.activeRange), pass: \(self.renderPassRecord.name), commandRange: \(self.commandRange))"
+#endif
+    }
+}
+
+fileprivate extension Array {
+    var mutableLast : Element {
+        get {
+            return self[self.count - 1]
+        }
+        set {
+            self[self.count - 1] = newValue
+        }
+    }
+}
+
+extension Unmanaged : Hashable, Equatable where Instance : Hashable {
+    public func hash(into hasher: inout Hasher) {
+        self.takeUnretainedValue().hash(into: &hasher)
+    }
+    
+    public static func ==(lhs: Unmanaged, rhs: Unmanaged) -> Bool {
+        return lhs.takeUnretainedValue() == rhs.takeUnretainedValue()
+    }
+}
+
+extension UInt64 : CustomHashable {
+    public var customHashValue : Int {
+        return Int(truncatingIfNeeded: self)
+    }
+}