//
//  File.swift
//  
//
//  Created by Thomas Roughton on 7/04/20.
//

import SubstrateUtilities

protocol SpecificRenderBackend: _RenderBackendProtocol {
    associatedtype RenderTargetDescriptor: BackendRenderTargetDescriptor
    associatedtype CommandBuffer: BackendCommandBuffer where CommandBuffer.Backend == Self
    
    associatedtype QueueImpl: Substrate.BackendQueue where QueueImpl.Backend == Self
    associatedtype Event
    associatedtype CompactedResourceCommandType
    
    associatedtype TransientResourceRegistry: BackendTransientResourceRegistry where TransientResourceRegistry.Backend == Self
    associatedtype PersistentResourceRegistry: BackendPersistentResourceRegistry where PersistentResourceRegistry.Backend == Self
    
    associatedtype BufferReference
    associatedtype TextureReference
    associatedtype ArgumentBufferReference
    associatedtype ArgumentBufferArrayReference
    associatedtype SamplerReference
    
    associatedtype InterEncoderDependencyType: Dependency
    
    static var requiresResourceResidencyTracking: Bool { get }
    
    var supportsMemorylessAttachments: Bool { get }
    
    func makeQueue(renderGraphQueue: Queue) -> QueueImpl
    func makeSyncEvent(for queue: Queue) -> Event
    func freeSyncEvent(for queue: Queue)
    func syncEvent(for queue: Queue) -> Event?
    
    func setActiveContext(_ context: RenderGraphContextImpl<Self>?) async
    
    var resourceRegistry: PersistentResourceRegistry { get }
    func makeTransientRegistry(index: Int, inflightFrameCount: Int, queue: Queue) -> TransientResourceRegistry
    
    func compactResourceCommands(queue: Queue, resourceMap: FrameResourceMap<Self>, commandInfo: FrameCommandInfo<Self>, commandGenerator: ResourceCommandGenerator<Self>, into: inout [CompactedResourceCommand<CompactedResourceCommandType>])
<<<<<<< HEAD
    func didCompleteFrame(_ index: UInt64, queue: Queue) async
=======
    func didCompleteCommand(_ index: UInt64, queue: Queue)
>>>>>>> 54ea9429
    
    static func fillArgumentBuffer(_ argumentBuffer: ArgumentBuffer, storage: ArgumentBufferReference, firstUseCommandIndex: Int, resourceMap: FrameResourceMap<Self>)
    static func fillArgumentBufferArray(_ argumentBufferArray: ArgumentBufferArray, storage: ArgumentBufferArrayReference, firstUseCommandIndex: Int, resourceMap: FrameResourceMap<Self>)
}

extension SpecificRenderBackend {
<<<<<<< HEAD
    func didCompleteFrame(_ index: UInt64, queue: Queue) async {
=======
    func didCompleteCommand(_ index: UInt64, queue: Queue) {
>>>>>>> 54ea9429
        
    }
}

protocol BackendRenderTargetDescriptor: AnyObject {
    init(renderPass: RenderPassRecord)
    var descriptor: RenderTargetDescriptor { get }
    func descriptorMergedWithPass(_ pass: RenderPassRecord, storedTextures: inout [Texture]) -> Self
    func finalise(storedTextures: inout [Texture])
}

protocol BackendQueue: AnyObject {
    associatedtype Backend: SpecificRenderBackend
    
    func makeCommandBuffer(
            commandInfo: FrameCommandInfo<Backend>,
             resourceMap: FrameResourceMap<Backend>,
        compactedResourceCommands: [CompactedResourceCommand<Backend.CompactedResourceCommandType>]) -> Backend.CommandBuffer
}

protocol BackendCommandBuffer: AnyObject {
    associatedtype Backend: SpecificRenderBackend
    
    func encodeCommands(encoderIndex: Int) async
    
    func waitForEvent(_ event: Backend.Event, value: UInt64)
    func signalEvent(_ event: Backend.Event, value: UInt64)
    func presentSwapchains(resourceRegistry: Backend.TransientResourceRegistry)
    func commit(onCompletion: @escaping (Self) -> Void)
    
    var gpuStartTime: Double { get }
    var gpuEndTime: Double { get }
    
    var error: Error? { get }
}

protocol ResourceRegistry: AnyObject {
    associatedtype Backend: SpecificRenderBackend
    
    subscript(buffer: Buffer) -> Backend.BufferReference? { get }
    subscript(texture: Texture) -> Backend.TextureReference? { get }
    subscript(argumentBuffer: ArgumentBuffer) -> Backend.ArgumentBufferReference? { get }
    subscript(argumentBufferArray: ArgumentBufferArray) -> Backend.ArgumentBufferArrayReference? { get }
    
    func prepareFrame()
    func cycleFrames()
    func allocateArgumentBufferIfNeeded(_ buffer: ArgumentBuffer) -> Backend.ArgumentBufferReference
    func allocateArgumentBufferArrayIfNeeded(_ buffer: ArgumentBufferArray) -> Backend.ArgumentBufferArrayReference
}

protocol BackendTransientResourceRegistry: ResourceRegistry where Backend.TransientResourceRegistry == Self {
    static func isAliasedHeapResource(resource: Resource) -> Bool
    
    var accessLock: SpinLock { get set }
    
    func allocateBufferIfNeeded(_ buffer: Buffer, forceGPUPrivate: Bool) -> Backend.BufferReference
    func allocateTextureIfNeeded(_ texture: Texture, forceGPUPrivate: Bool, frameStoredTextures: [Texture]) -> Backend.TextureReference
    func allocateWindowHandleTexture(_ texture: Texture) throws -> Backend.TextureReference
    func allocateTextureView(_ texture: Texture, resourceMap: FrameResourceMap<Backend>) -> Backend.TextureReference

    func prepareMultiframeBuffer(_ buffer: Buffer)
    func prepareMultiframeTexture(_ texture: Texture)
    
    func setDisposalFences(on resource: Resource, to fences: [FenceDependency])
    func disposeTexture(_ texture: Texture, waitEvent: ContextWaitEvent)
    func disposeBuffer(_ buffer: Buffer, waitEvent: ContextWaitEvent)
    func disposeArgumentBuffer(_ buffer: ArgumentBuffer, waitEvent: ContextWaitEvent)
    func disposeArgumentBufferArray(_ buffer: ArgumentBufferArray, waitEvent: ContextWaitEvent)
    
    func withHeapAliasingFencesIfPresent(for resourceHandle: Resource.Handle, perform: (inout [FenceDependency]) -> Void)
    
    var textureWaitEvents: TransientResourceMap<Texture, ContextWaitEvent> { get }
    var bufferWaitEvents: TransientResourceMap<Buffer, ContextWaitEvent> { get }
    var argumentBufferWaitEvents: TransientResourceMap<ArgumentBuffer, ContextWaitEvent>? { get }
    var argumentBufferArrayWaitEvents: TransientResourceMap<ArgumentBufferArray, ContextWaitEvent>? { get }
    var historyBufferResourceWaitEvents: [Resource : ContextWaitEvent] { get }
}

extension BackendTransientResourceRegistry {
    var argumentBufferWaitEvents: TransientResourceMap<ArgumentBuffer, ContextWaitEvent>? { nil }
    var argumentBufferArrayWaitEvents: TransientResourceMap<ArgumentBufferArray, ContextWaitEvent>? { nil }
}

protocol BackendPersistentResourceRegistry: ResourceRegistry where Backend.PersistentResourceRegistry == Self {
    subscript(sampler: SamplerDescriptor) -> Backend.SamplerReference { get }
    
    func allocateBuffer(_ buffer: Buffer) -> Backend.BufferReference?
    func allocateTexture(_ texture: Texture) -> Backend.TextureReference?
    
    func disposeTexture(_ texture: Texture)
    func disposeBuffer(_ buffer: Buffer)
    func disposeArgumentBuffer(_ buffer: ArgumentBuffer)
    func disposeArgumentBufferArray(_ buffer: ArgumentBufferArray)
}<|MERGE_RESOLUTION|>--- conflicted
+++ resolved
@@ -41,22 +41,14 @@
     func makeTransientRegistry(index: Int, inflightFrameCount: Int, queue: Queue) -> TransientResourceRegistry
     
     func compactResourceCommands(queue: Queue, resourceMap: FrameResourceMap<Self>, commandInfo: FrameCommandInfo<Self>, commandGenerator: ResourceCommandGenerator<Self>, into: inout [CompactedResourceCommand<CompactedResourceCommandType>])
-<<<<<<< HEAD
-    func didCompleteFrame(_ index: UInt64, queue: Queue) async
-=======
     func didCompleteCommand(_ index: UInt64, queue: Queue)
->>>>>>> 54ea9429
     
     static func fillArgumentBuffer(_ argumentBuffer: ArgumentBuffer, storage: ArgumentBufferReference, firstUseCommandIndex: Int, resourceMap: FrameResourceMap<Self>)
     static func fillArgumentBufferArray(_ argumentBufferArray: ArgumentBufferArray, storage: ArgumentBufferArrayReference, firstUseCommandIndex: Int, resourceMap: FrameResourceMap<Self>)
 }
 
 extension SpecificRenderBackend {
-<<<<<<< HEAD
-    func didCompleteFrame(_ index: UInt64, queue: Queue) async {
-=======
     func didCompleteCommand(_ index: UInt64, queue: Queue) {
->>>>>>> 54ea9429
         
     }
 }
