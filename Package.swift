// swift-tools-version:5.2

import PackageDescription

#if os(macOS) || os(iOS) || os(tvOS) || os(watchOS)
let vulkanDependencies: [Target.Dependency] = []
#else
let vulkanDependencies: [Target.Dependency] = [.target(name: "Vulkan")]
#endif

let package = Package(
    name: "Substrate",
    platforms: [.macOS(.v10_14), .iOS(.v13), .tvOS(.v13)],
    products: [
        .library(name: "SwiftFrameGraph", targets: ["Substrate", "SwiftFrameGraph"]),
        .library(name: "FrameGraphTextureIO", targets: ["SubstrateTextureIO", "FrameGraphTextureIO"]),
        .library(name: "FrameGraphUtilities", targets: ["SubstrateUtilities", "FrameGraphUtilities"]),
        
        .library(name: "Substrate", targets: ["Substrate"]),
        .library(name: "SubstrateUtilities", targets: ["SubstrateUtilities"]),
        .library(name: "SubstrateImage", targets: ["SubstrateImage"]),
        .library(name: "SubstrateTextureIO", targets: ["SubstrateImage", "SubstrateTextureIO"]),
        .library(name: "SubstrateMath", targets: ["SubstrateMath"]),
        .library(name: "AppFramework", targets: ["AppFramework"]),
        .executable(name: "ShaderTool", targets: ["ShaderTool"])
    ],
    dependencies: [
        .package(name: "swift-atomics", url: "https://github.com/apple/swift-atomics", from: "1.0.1"),
        .package(name: "SPIRV-Cross", url: "https://github.com/troughton/SPIRV-Cross-SPM", from: "0.44.0"),
        .package(url: "https://github.com/sharplet/Regex", from: "2.1.0"),
        .package(url: "https://github.com/troughton/Cstb", from: "1.0.4"),
        .package(url: "https://github.com/apple/swift-argument-parser", from: "0.3.1"),
        .package(name: "Wuffs", url: "https://github.com/troughton/Wuffs-SPM", from: "0.3.01"),
        .package(name: "LodePNG", url: "https://github.com/troughton/LodePNG-SPM", from: "0.0.1"),
        .package(url: "https://github.com/troughton/SwiftImGui", .branch("docking")),
        .package(url: "https://github.com/apple/swift-numerics", from: "0.1.0"),
        .package(url: "https://github.com/apple/swift-collections/", .upToNextMajor(from: "0.0.2"))
    ],
    targets: [
        // FrameGraph compatibility libraries
        .target(name: "FrameGraphTextureIO", dependencies: ["SubstrateTextureIO"]),
        .target(name: "FrameGraphUtilities", dependencies: ["SubstrateUtilities"]),
        .target(name: "SwiftFrameGraph", dependencies: ["Substrate"]),
        
        // SubstrateMath
        .target(name: "SubstrateMath", dependencies: [.product(name: "RealModule", package: "swift-numerics")]),
        .testTarget(name: "SubstrateMathTests", dependencies: ["SubstrateMath", .product(name: "RealModule", package: "swift-numerics")]),
        
        // Substrate
        .target(name: "SubstrateImage", dependencies: [
                    .product(name: "stb_image", package: "Cstb"),
                    .product(name: "stb_image_resize", package: "Cstb"),
                    .product(name: "stb_image_write", package: "Cstb"),
                    .product(name: "tinyexr", package: "Cstb"),
                    .product(name: "LodePNG", package: "LodePNG"),
<<<<<<< HEAD
                    .product(name: "RealModule", package: "swift-numerics")],
                swiftSettings: [
                    .unsafeFlags([
                        "-Xfrontend", "-enable-experimental-concurrency",
                        "-Xfrontend", "-disable-availability-checking",
                    ])
                ]),
=======
                    .product(name: "WuffsAux", package: "Wuffs"),
                    .product(name: "CWuffs", package: "Wuffs"),
                    .product(name: "RealModule", package: "swift-numerics")]),
>>>>>>> d5d1215a
        .testTarget(name: "SubstrateImageTests", dependencies: ["SubstrateImage"]),
        
        .target(name: "SubstrateTextureIO", dependencies: ["Substrate", "SubstrateImage"],
                swiftSettings: [
                    .unsafeFlags([
                        "-Xfrontend", "-enable-experimental-concurrency",
                        "-Xfrontend", "-disable-availability-checking",
                    ])
                ]),
        
        .target(name: "SubstrateCExtras", dependencies: vulkanDependencies, exclude: ["CMakeLists.txt"]),
        .target(name: "Substrate", dependencies: ["SubstrateUtilities", "SubstrateCExtras", .product(name: "Atomics", package: "swift-atomics"), .product(name: "SPIRV-Cross", package: "SPIRV-Cross"), .product(name: "OrderedCollections", package: "swift-collections")] + vulkanDependencies, path: "Sources/Substrate", exclude: ["CMakeLists.txt", "MetalBackend/CMakeLists.txt", "VulkanBackend/CMakeLists.txt"],
                swiftSettings: [
                    .unsafeFlags([
                        "-Xfrontend", "-enable-experimental-concurrency",
                        "-Xfrontend", "-disable-availability-checking",
                    ])
                ]),
        .target(name: "SubstrateUtilities", dependencies: [.product(name: "Atomics", package: "swift-atomics")], exclude: ["CMakeLists.txt"],
                swiftSettings: [
                    .unsafeFlags([
                        "-Xfrontend", "-enable-experimental-concurrency",
                        "-Xfrontend", "-disable-availability-checking",
                    ])
                ]),
        .testTarget(name: "SubstrateUtilitiesTests", dependencies: ["SubstrateUtilities"]),
        
        // ShaderTool
        .target(name: "SPIRVCrossExtras",
                dependencies: [.product(name: "SPIRV-Cross", package: "SPIRV-Cross")]),
        
        .target(
            name: "ShaderTool",
            dependencies: [.product(name: "SPIRV-Cross", package: "SPIRV-Cross"), "SPIRVCrossExtras", "Substrate", "Regex", .product(name: "ArgumentParser", package: "swift-argument-parser")]),
        
        // AppFramework
        .systemLibrary(
            name: "CSDL2",
            pkgConfig: "sdl2",
            providers: [
                .brew(["sdl2"]),
                .apt(["sdl2"]),
            ]
        ),
        .target(name: "CNativeFileDialog", exclude: ["CMakeLists.txt"]),
        .target(
            name: "AppFramework",
            dependencies: ["SubstrateUtilities", "Substrate", "SubstrateMath", .product(name: "ImGui", package: "SwiftImGui"), "CNativeFileDialog", "CSDL2"] + vulkanDependencies,
            exclude: ["CMakeLists.txt", "Input/CMakeLists.txt", "UpdateScheduler/CMakeLists.txt", "Windowing/CMakeLists.txt"],
            swiftSettings: [
                .unsafeFlags([
                    "-Xfrontend", "-enable-experimental-concurrency",
                    "-Xfrontend", "-disable-availability-checking",
                    "-Xfrontend", "-validate-tbd-against-ir=none",
                ])
            ]),
    ],
    cLanguageStandard: .c11, cxxLanguageStandard: .cxx14
)

#if !(os(macOS) || os(iOS) || os(tvOS) || os(watchOS))
package.targets.append(
        .systemLibrary(
            name: "Vulkan",
            pkgConfig: "vulkan",
            providers: [
                .apt(["vulkan"]),
            ]
        )
)
#endif

//#if !(os(macOS) || os(iOS) || os(tvOS) || os(watchOS))
//package.targets.append(
//    .systemLibrary(
//        name: "Vulkan",
//        path: "Sources/Vulkan",
//        providers: [
//            .apt("vulkan")
//        ])
//)
//#endif
<|MERGE_RESOLUTION|>--- conflicted
+++ resolved
@@ -1,150 +1,140 @@
-// swift-tools-version:5.2
-
-import PackageDescription
-
-#if os(macOS) || os(iOS) || os(tvOS) || os(watchOS)
-let vulkanDependencies: [Target.Dependency] = []
-#else
-let vulkanDependencies: [Target.Dependency] = [.target(name: "Vulkan")]
-#endif
-
-let package = Package(
-    name: "Substrate",
-    platforms: [.macOS(.v10_14), .iOS(.v13), .tvOS(.v13)],
-    products: [
-        .library(name: "SwiftFrameGraph", targets: ["Substrate", "SwiftFrameGraph"]),
-        .library(name: "FrameGraphTextureIO", targets: ["SubstrateTextureIO", "FrameGraphTextureIO"]),
-        .library(name: "FrameGraphUtilities", targets: ["SubstrateUtilities", "FrameGraphUtilities"]),
-        
-        .library(name: "Substrate", targets: ["Substrate"]),
-        .library(name: "SubstrateUtilities", targets: ["SubstrateUtilities"]),
-        .library(name: "SubstrateImage", targets: ["SubstrateImage"]),
-        .library(name: "SubstrateTextureIO", targets: ["SubstrateImage", "SubstrateTextureIO"]),
-        .library(name: "SubstrateMath", targets: ["SubstrateMath"]),
-        .library(name: "AppFramework", targets: ["AppFramework"]),
-        .executable(name: "ShaderTool", targets: ["ShaderTool"])
-    ],
-    dependencies: [
-        .package(name: "swift-atomics", url: "https://github.com/apple/swift-atomics", from: "1.0.1"),
-        .package(name: "SPIRV-Cross", url: "https://github.com/troughton/SPIRV-Cross-SPM", from: "0.44.0"),
-        .package(url: "https://github.com/sharplet/Regex", from: "2.1.0"),
-        .package(url: "https://github.com/troughton/Cstb", from: "1.0.4"),
-        .package(url: "https://github.com/apple/swift-argument-parser", from: "0.3.1"),
-        .package(name: "Wuffs", url: "https://github.com/troughton/Wuffs-SPM", from: "0.3.01"),
-        .package(name: "LodePNG", url: "https://github.com/troughton/LodePNG-SPM", from: "0.0.1"),
-        .package(url: "https://github.com/troughton/SwiftImGui", .branch("docking")),
-        .package(url: "https://github.com/apple/swift-numerics", from: "0.1.0"),
-        .package(url: "https://github.com/apple/swift-collections/", .upToNextMajor(from: "0.0.2"))
-    ],
-    targets: [
-        // FrameGraph compatibility libraries
-        .target(name: "FrameGraphTextureIO", dependencies: ["SubstrateTextureIO"]),
-        .target(name: "FrameGraphUtilities", dependencies: ["SubstrateUtilities"]),
-        .target(name: "SwiftFrameGraph", dependencies: ["Substrate"]),
-        
-        // SubstrateMath
-        .target(name: "SubstrateMath", dependencies: [.product(name: "RealModule", package: "swift-numerics")]),
-        .testTarget(name: "SubstrateMathTests", dependencies: ["SubstrateMath", .product(name: "RealModule", package: "swift-numerics")]),
-        
-        // Substrate
-        .target(name: "SubstrateImage", dependencies: [
-                    .product(name: "stb_image", package: "Cstb"),
-                    .product(name: "stb_image_resize", package: "Cstb"),
-                    .product(name: "stb_image_write", package: "Cstb"),
-                    .product(name: "tinyexr", package: "Cstb"),
-                    .product(name: "LodePNG", package: "LodePNG"),
-<<<<<<< HEAD
-                    .product(name: "RealModule", package: "swift-numerics")],
-                swiftSettings: [
-                    .unsafeFlags([
-                        "-Xfrontend", "-enable-experimental-concurrency",
-                        "-Xfrontend", "-disable-availability-checking",
-                    ])
-                ]),
-=======
-                    .product(name: "WuffsAux", package: "Wuffs"),
-                    .product(name: "CWuffs", package: "Wuffs"),
-                    .product(name: "RealModule", package: "swift-numerics")]),
->>>>>>> d5d1215a
-        .testTarget(name: "SubstrateImageTests", dependencies: ["SubstrateImage"]),
-        
-        .target(name: "SubstrateTextureIO", dependencies: ["Substrate", "SubstrateImage"],
-                swiftSettings: [
-                    .unsafeFlags([
-                        "-Xfrontend", "-enable-experimental-concurrency",
-                        "-Xfrontend", "-disable-availability-checking",
-                    ])
-                ]),
-        
-        .target(name: "SubstrateCExtras", dependencies: vulkanDependencies, exclude: ["CMakeLists.txt"]),
-        .target(name: "Substrate", dependencies: ["SubstrateUtilities", "SubstrateCExtras", .product(name: "Atomics", package: "swift-atomics"), .product(name: "SPIRV-Cross", package: "SPIRV-Cross"), .product(name: "OrderedCollections", package: "swift-collections")] + vulkanDependencies, path: "Sources/Substrate", exclude: ["CMakeLists.txt", "MetalBackend/CMakeLists.txt", "VulkanBackend/CMakeLists.txt"],
-                swiftSettings: [
-                    .unsafeFlags([
-                        "-Xfrontend", "-enable-experimental-concurrency",
-                        "-Xfrontend", "-disable-availability-checking",
-                    ])
-                ]),
-        .target(name: "SubstrateUtilities", dependencies: [.product(name: "Atomics", package: "swift-atomics")], exclude: ["CMakeLists.txt"],
-                swiftSettings: [
-                    .unsafeFlags([
-                        "-Xfrontend", "-enable-experimental-concurrency",
-                        "-Xfrontend", "-disable-availability-checking",
-                    ])
-                ]),
-        .testTarget(name: "SubstrateUtilitiesTests", dependencies: ["SubstrateUtilities"]),
-        
-        // ShaderTool
-        .target(name: "SPIRVCrossExtras",
-                dependencies: [.product(name: "SPIRV-Cross", package: "SPIRV-Cross")]),
-        
-        .target(
-            name: "ShaderTool",
-            dependencies: [.product(name: "SPIRV-Cross", package: "SPIRV-Cross"), "SPIRVCrossExtras", "Substrate", "Regex", .product(name: "ArgumentParser", package: "swift-argument-parser")]),
-        
-        // AppFramework
-        .systemLibrary(
-            name: "CSDL2",
-            pkgConfig: "sdl2",
-            providers: [
-                .brew(["sdl2"]),
-                .apt(["sdl2"]),
-            ]
-        ),
-        .target(name: "CNativeFileDialog", exclude: ["CMakeLists.txt"]),
-        .target(
-            name: "AppFramework",
-            dependencies: ["SubstrateUtilities", "Substrate", "SubstrateMath", .product(name: "ImGui", package: "SwiftImGui"), "CNativeFileDialog", "CSDL2"] + vulkanDependencies,
-            exclude: ["CMakeLists.txt", "Input/CMakeLists.txt", "UpdateScheduler/CMakeLists.txt", "Windowing/CMakeLists.txt"],
-            swiftSettings: [
-                .unsafeFlags([
-                    "-Xfrontend", "-enable-experimental-concurrency",
-                    "-Xfrontend", "-disable-availability-checking",
-                    "-Xfrontend", "-validate-tbd-against-ir=none",
-                ])
-            ]),
-    ],
-    cLanguageStandard: .c11, cxxLanguageStandard: .cxx14
-)
-
-#if !(os(macOS) || os(iOS) || os(tvOS) || os(watchOS))
-package.targets.append(
-        .systemLibrary(
-            name: "Vulkan",
-            pkgConfig: "vulkan",
-            providers: [
-                .apt(["vulkan"]),
-            ]
-        )
-)
-#endif
-
-//#if !(os(macOS) || os(iOS) || os(tvOS) || os(watchOS))
-//package.targets.append(
-//    .systemLibrary(
-//        name: "Vulkan",
-//        path: "Sources/Vulkan",
-//        providers: [
-//            .apt("vulkan")
-//        ])
-//)
-//#endif
+// swift-tools-version:5.2
+
+import PackageDescription
+
+#if os(macOS) || os(iOS) || os(tvOS) || os(watchOS)
+let vulkanDependencies: [Target.Dependency] = []
+#else
+let vulkanDependencies: [Target.Dependency] = [.target(name: "Vulkan")]
+#endif
+
+let package = Package(
+    name: "Substrate",
+    platforms: [.macOS(.v10_14), .iOS(.v13), .tvOS(.v13)],
+    products: [
+        .library(name: "SwiftFrameGraph", targets: ["Substrate", "SwiftFrameGraph"]),
+        .library(name: "FrameGraphTextureIO", targets: ["SubstrateTextureIO", "FrameGraphTextureIO"]),
+        .library(name: "FrameGraphUtilities", targets: ["SubstrateUtilities", "FrameGraphUtilities"]),
+        
+        .library(name: "Substrate", targets: ["Substrate"]),
+        .library(name: "SubstrateUtilities", targets: ["SubstrateUtilities"]),
+        .library(name: "SubstrateImage", targets: ["SubstrateImage"]),
+        .library(name: "SubstrateTextureIO", targets: ["SubstrateImage", "SubstrateTextureIO"]),
+        .library(name: "SubstrateMath", targets: ["SubstrateMath"]),
+        .library(name: "AppFramework", targets: ["AppFramework"]),
+        .executable(name: "ShaderTool", targets: ["ShaderTool"])
+    ],
+    dependencies: [
+        .package(name: "swift-atomics", url: "https://github.com/apple/swift-atomics", from: "1.0.1"),
+        .package(name: "SPIRV-Cross", url: "https://github.com/troughton/SPIRV-Cross-SPM", from: "0.44.0"),
+        .package(url: "https://github.com/sharplet/Regex", from: "2.1.0"),
+        .package(url: "https://github.com/troughton/Cstb", from: "1.0.4"),
+        .package(url: "https://github.com/apple/swift-argument-parser", from: "0.3.1"),
+        .package(name: "Wuffs", url: "https://github.com/troughton/Wuffs-SPM", from: "0.3.01"),
+        .package(name: "LodePNG", url: "https://github.com/troughton/LodePNG-SPM", from: "0.0.1"),
+        .package(url: "https://github.com/troughton/SwiftImGui", .branch("docking")),
+        .package(url: "https://github.com/apple/swift-numerics", from: "0.1.0"),
+        .package(url: "https://github.com/apple/swift-collections/", .upToNextMajor(from: "0.0.2"))
+    ],
+    targets: [
+        // FrameGraph compatibility libraries
+        .target(name: "FrameGraphTextureIO", dependencies: ["SubstrateTextureIO"]),
+        .target(name: "FrameGraphUtilities", dependencies: ["SubstrateUtilities"]),
+        .target(name: "SwiftFrameGraph", dependencies: ["Substrate"]),
+        
+        // SubstrateMath
+        .target(name: "SubstrateMath", dependencies: [.product(name: "RealModule", package: "swift-numerics")]),
+        .testTarget(name: "SubstrateMathTests", dependencies: ["SubstrateMath", .product(name: "RealModule", package: "swift-numerics")]),
+        
+        // Substrate
+        .target(name: "SubstrateImage", dependencies: [
+                    .product(name: "stb_image", package: "Cstb"),
+                    .product(name: "stb_image_resize", package: "Cstb"),
+                    .product(name: "stb_image_write", package: "Cstb"),
+                    .product(name: "tinyexr", package: "Cstb"),
+                    .product(name: "LodePNG", package: "LodePNG"),
+                    .product(name: "WuffsAux", package: "Wuffs"),
+                    .product(name: "CWuffs", package: "Wuffs"),
+                    .product(name: "RealModule", package: "swift-numerics")]),
+        .testTarget(name: "SubstrateImageTests", dependencies: ["SubstrateImage"]),
+        
+        .target(name: "SubstrateTextureIO", dependencies: ["Substrate", "SubstrateImage"],
+                swiftSettings: [
+                    .unsafeFlags([
+                        "-Xfrontend", "-enable-experimental-concurrency",
+                        "-Xfrontend", "-disable-availability-checking",
+                    ])
+                ]),
+        
+        .target(name: "SubstrateCExtras", dependencies: vulkanDependencies, exclude: ["CMakeLists.txt"]),
+        .target(name: "Substrate", dependencies: ["SubstrateUtilities", "SubstrateCExtras", .product(name: "Atomics", package: "swift-atomics"), .product(name: "SPIRV-Cross", package: "SPIRV-Cross"), .product(name: "OrderedCollections", package: "swift-collections")] + vulkanDependencies, path: "Sources/Substrate", exclude: ["CMakeLists.txt", "MetalBackend/CMakeLists.txt", "VulkanBackend/CMakeLists.txt"],
+                swiftSettings: [
+                    .unsafeFlags([
+                        "-Xfrontend", "-enable-experimental-concurrency",
+                        "-Xfrontend", "-disable-availability-checking",
+                    ])
+                ]),
+        .target(name: "SubstrateUtilities", dependencies: [.product(name: "Atomics", package: "swift-atomics")], exclude: ["CMakeLists.txt"],
+                swiftSettings: [
+                    .unsafeFlags([
+                        "-Xfrontend", "-enable-experimental-concurrency",
+                        "-Xfrontend", "-disable-availability-checking",
+                    ])
+                ]),
+        .testTarget(name: "SubstrateUtilitiesTests", dependencies: ["SubstrateUtilities"]),
+        
+        // ShaderTool
+        .target(name: "SPIRVCrossExtras",
+                dependencies: [.product(name: "SPIRV-Cross", package: "SPIRV-Cross")]),
+        
+        .target(
+            name: "ShaderTool",
+            dependencies: [.product(name: "SPIRV-Cross", package: "SPIRV-Cross"), "SPIRVCrossExtras", "Substrate", "Regex", .product(name: "ArgumentParser", package: "swift-argument-parser")]),
+        
+        // AppFramework
+        .systemLibrary(
+            name: "CSDL2",
+            pkgConfig: "sdl2",
+            providers: [
+                .brew(["sdl2"]),
+                .apt(["sdl2"]),
+            ]
+        ),
+        .target(name: "CNativeFileDialog", exclude: ["CMakeLists.txt"]),
+        .target(
+            name: "AppFramework",
+            dependencies: ["SubstrateUtilities", "Substrate", "SubstrateMath", .product(name: "ImGui", package: "SwiftImGui"), "CNativeFileDialog", "CSDL2"] + vulkanDependencies,
+            exclude: ["CMakeLists.txt", "Input/CMakeLists.txt", "UpdateScheduler/CMakeLists.txt", "Windowing/CMakeLists.txt"],
+            swiftSettings: [
+                .unsafeFlags([
+                    "-Xfrontend", "-enable-experimental-concurrency",
+                    "-Xfrontend", "-disable-availability-checking",
+                    "-Xfrontend", "-validate-tbd-against-ir=none",
+                ])
+            ]),
+    ],
+    cLanguageStandard: .c11, cxxLanguageStandard: .cxx14
+)
+
+#if !(os(macOS) || os(iOS) || os(tvOS) || os(watchOS))
+package.targets.append(
+        .systemLibrary(
+            name: "Vulkan",
+            pkgConfig: "vulkan",
+            providers: [
+                .apt(["vulkan"]),
+            ]
+        )
+)
+#endif
+
+//#if !(os(macOS) || os(iOS) || os(tvOS) || os(watchOS))
+//package.targets.append(
+//    .systemLibrary(
+//        name: "Vulkan",
+//        path: "Sources/Vulkan",
+//        providers: [
+//            .apt("vulkan")
+//        ])
+//)
+//#endif