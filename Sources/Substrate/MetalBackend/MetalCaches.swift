--- conflicted
+++ resolved
@@ -1,476 +1,380 @@
-//
-//  Caches.swift
-//  MetalRenderer
-//
-//  Created by Thomas Roughton on 24/12/17.
-//
-
-#if canImport(Metal)
-
-@preconcurrency import Metal
-import SubstrateUtilities
-
-final actor MetalFunctionCache {
-    let library: MTLLibrary
-    private var functionCache = [FunctionDescriptor : MTLFunction]()
-    private var functionTasks = [FunctionDescriptor : Task<Void, Error>]()
-    
-    init(library: MTLLibrary) {
-        self.library = library
-    }
-    
-    func function(for functionDescriptor: FunctionDescriptor) async -> MTLFunction? {
-        if let function = self.functionCache[functionDescriptor] {
-            return function
-        }
-        
-        let functionTask: Task<Void, Error>
-        if let task = self.functionTasks[functionDescriptor] {
-            functionTask = task
-        } else {
-            functionTask = Task {
-                let function = try await self.library.makeFunction(name: functionDescriptor.name, constantValues: functionDescriptor.constants.map { MTLFunctionConstantValues($0) } ?? MTLFunctionConstantValues())
-                self.functionCache[functionDescriptor] = function
-            }
-            self.functionTasks[functionDescriptor] = functionTask
-        }
-        
-        do {
-            _ = try await functionTask.value
-            return self.functionCache[functionDescriptor]!
-        } catch {
-            print("MetalRenderGraph: Error creating function named \(functionDescriptor.name)\(functionDescriptor.constants.map { " with constants \($0)" } ?? ""): \(error)")
-            return nil
-        }
-    }
-}
-
-final class MetalRenderPipelineState: RenderPipelineState {
-    let mtlState: MTLRenderPipelineState
-    
-    init(descriptor: RenderPipelineDescriptor, state: MTLRenderPipelineState, reflection: PipelineReflection) {
-        self.mtlState = state
-        super.init(descriptor: descriptor, state: OpaquePointer(Unmanaged.passUnretained(state).toOpaque()), reflection: reflection)
-    }
-}
-
-final class MetalComputePipelineState: ComputePipelineState {
-    let mtlState: MTLComputePipelineState
-    
-    init(descriptor: ComputePipelineDescriptor, state: MTLComputePipelineState, reflection: PipelineReflection) {
-        self.mtlState = state
-        super.init(descriptor: descriptor, state: OpaquePointer(Unmanaged.passUnretained(state).toOpaque()), reflection: reflection, threadExecutionWidth: state.threadExecutionWidth)
-    }
-}
-
-final class MetalDepthStencilState: DepthStencilState {
-    let mtlState: MTLDepthStencilState
-    
-    init(descriptor: DepthStencilDescriptor, state: MTLDepthStencilState) {
-        self.mtlState = state
-        super.init(descriptor: descriptor, state: OpaquePointer(Unmanaged.passUnretained(state).toOpaque()))
-    }
-}
-
-final actor MetalRenderPipelineCache {
-    struct RenderPipelineFunctionNames : Hashable {
-        var vertexFunction : String
-        var fragmentFunction : String
-    }
-    
-    let device: MTLDevice
-    let functionCache: MetalFunctionCache
-<<<<<<< HEAD
-    private var renderStates = [RenderPipelineFunctionNames : [(MetalRenderPipelineState, MetalPipelineReflection)]]()
-=======
-    private var renderStates = [MetalRenderPipelineDescriptor : MTLRenderPipelineState]()
-    private var renderReflection = [RenderPipelineDescriptor: MetalPipelineReflection]()
-    private var renderStateTasks = [MetalRenderPipelineDescriptor : Task<Void, Error>]()
->>>>>>> 19634d19
-    
-    init(device: MTLDevice, functionCache: MetalFunctionCache) {
-        self.device = device
-        self.functionCache = functionCache
-    }
-    
-    public subscript(descriptor: RenderPipelineDescriptor) -> RenderPipelineState? {
-        get async {
-            
-            if let state = self.renderStates[metalDescriptor] {
-                return state
-            }
-            
-<<<<<<< HEAD
-            if let possibleMatches = self.renderStates[lookupKey] {
-                for (state, _) in possibleMatches {
-                    if state.descriptor == descriptor {
-                        return state
-                    }
-                }
-            }
-            
-            guard let mtlDescriptor = await MTLRenderPipelineDescriptor(descriptor, functionCache: self.functionCache) else {
-                return nil
-            }
-            
-            do {
-                let (mtlState, reflection) = try await self.device.makeRenderPipelineState(descriptor: mtlDescriptor, options: [.bufferTypeInfo])
-                
-                // TODO: can we retrieve the thread execution width for render pipelines?
-                let pipelineReflection = MetalPipelineReflection(threadExecutionWidth: 4, vertexFunction: mtlDescriptor.vertexFunction!, fragmentFunction: mtlDescriptor.fragmentFunction, renderState: mtlState, renderReflection: reflection!)
-                
-                let state = MetalRenderPipelineState(descriptor: descriptor, state: mtlState, reflection: pipelineReflection)
-                
-                self.renderStates[lookupKey, default: []].append((state, pipelineReflection))
-                
-                return state
-=======
-            let renderStateTask: Task<Void, Error>
-            if let task = self.renderStateTasks[metalDescriptor] {
-                renderStateTask = task
-            } else {
-                renderStateTask = Task {
-                    guard let mtlDescriptor = await MTLRenderPipelineDescriptor(metalDescriptor, functionCache: self.functionCache) else {
-                        return
-                    }
-                    
-                    let (state, reflection) = try await self.device.makeRenderPipelineState(descriptor: mtlDescriptor, options: [.bufferTypeInfo])
-                    
-                    // TODO: can we retrieve the thread execution width for render pipelines?
-                    let pipelineReflection = MetalPipelineReflection(threadExecutionWidth: 4, vertexFunction: mtlDescriptor.vertexFunction!, fragmentFunction: mtlDescriptor.fragmentFunction, renderState: state, renderReflection: reflection!)
-                    
-                    self.renderStates[metalDescriptor] = state
-                    if self.renderReflection[descriptor] == nil {
-                        self.renderReflection[descriptor] = pipelineReflection
-                    }
-                }
-                
-                self.renderStateTasks[metalDescriptor] = renderStateTask
-            }
-            
-            do {
-                _ = try await renderStateTask.value
-                return self.renderStates[metalDescriptor]
->>>>>>> 19634d19
-            } catch {
-                print("MetalRenderGraph: Error creating render pipeline state for descriptor \(descriptor): \(error)")
-                return nil
-            }
-        }
-    }
-    
-<<<<<<< HEAD
-    public func reflection(descriptor pipelineDescriptor: RenderPipelineDescriptor) async -> MetalPipelineReflection? {
-        let lookupKey = RenderPipelineFunctionNames(vertexFunction: pipelineDescriptor.vertexFunction.name, fragmentFunction: pipelineDescriptor.fragmentFunction.name)
-        
-        if let possibleMatches = self.renderStates[lookupKey] {
-            for (state, reflection) in possibleMatches {
-                if state.descriptor == pipelineDescriptor {
-                    return reflection
-                }
-            }
-=======
-    public func reflection(descriptor pipelineDescriptor: RenderPipelineDescriptor, renderTarget: RenderTargetDescriptor) async -> MetalPipelineReflection? {
-        if let reflection = self.renderReflection[pipelineDescriptor] {
-            return reflection
->>>>>>> 19634d19
-        }
-        
-        guard await self[pipelineDescriptor] != nil else {
-            return nil
-        }
-        
-        return await self.reflection(descriptor: pipelineDescriptor)
-    }
-    
-}
-
-final actor MetalComputePipelineCache {
-    struct CacheKey: Hashable {
-        var descriptor: ComputePipelineDescriptor
-        var threadgroupSizeIsMultipleOfThreadExecutionWidth: Bool
-    }
-    
-    let device: MTLDevice
-    let functionCache: MetalFunctionCache
-<<<<<<< HEAD
-    private var computeStates = [String : [(ComputePipelineState, MetalPipelineReflection)]]()
-=======
-    private var computeStates = [CacheKey: MTLComputePipelineState]()
-    private var computeReflection = [ComputePipelineDescriptor: (MetalPipelineReflection, Int)]()
-    private var computeStateTasks = [CacheKey : Task<Void, Error>]()
->>>>>>> 19634d19
-    
-    init(device: MTLDevice, functionCache: MetalFunctionCache) {
-        self.device = device
-        self.functionCache = functionCache
-    }
-    
-    public subscript(descriptor: ComputePipelineDescriptor) -> ComputePipelineState? {
-        get async {
-            // Figure out whether the thread group size is always a multiple of the thread execution width and set the optimisation hint appropriately.
-            let cacheKey = CacheKey(descriptor: descriptor, threadgroupSizeIsMultipleOfThreadExecutionWidth: threadgroupSizeIsMultipleOfThreadExecutionWidth)
-            
-<<<<<<< HEAD
-            if let possibleMatches = self.computeStates[descriptor.function.name] {
-                for (state, _) in possibleMatches {
-                    if state.descriptor == descriptor {
-                        return state
-                    }
-                }
-            }
-            
-            guard let function = await self.functionCache.function(for: descriptor.function) else {
-                return nil
-            }
-            
-            let mtlDescriptor = MTLComputePipelineDescriptor()
-            mtlDescriptor.computeFunction = function
-            mtlDescriptor.threadGroupSizeIsMultipleOfThreadExecutionWidth = descriptor.threadgroupSizeIsMultipleOfThreadExecutionWidth
-            
-            if !descriptor.linkedFunctions.isEmpty, #available(iOS 14.0, macOS 11.0, *) {
-                var functions = [MTLFunction]()
-                for functionDescriptor in descriptor.linkedFunctions {
-                    if let function = await self.functionCache.function(for: functionDescriptor) {
-                        functions.append(function)
-=======
-            if let state = self.computeStates[cacheKey] {
-                return state
-            }
-            
-            let computeStateTask: Task<Void, Error>
-            if let task = self.computeStateTasks[cacheKey] {
-                computeStateTask = task
-            } else {
-                computeStateTask = Task {
-                    guard let function = await self.functionCache.function(for: descriptor.function) else {
-                        return
-                    }
-                    
-                    let mtlDescriptor = MTLComputePipelineDescriptor()
-                    mtlDescriptor.computeFunction = function
-                    mtlDescriptor.threadGroupSizeIsMultipleOfThreadExecutionWidth = threadgroupSizeIsMultipleOfThreadExecutionWidth
-                    
-                    if !descriptor.linkedFunctions.isEmpty, #available(iOS 14.0, macOS 11.0, *) {
-                        var functions = [MTLFunction]()
-                        for functionDescriptor in descriptor.linkedFunctions {
-                            if let function = await self.functionCache.function(for: functionDescriptor) {
-                                functions.append(function)
-                            }
-                        }
-                        let linkedFunctions = MTLLinkedFunctions()
-                        linkedFunctions.functions = functions
-                        mtlDescriptor.linkedFunctions = linkedFunctions
-                    }
-                    
-                    let (state, reflection) = try await self.device.makeComputePipelineState(descriptor: mtlDescriptor, options: [.bufferTypeInfo])
-                    
-                    let pipelineReflection = MetalPipelineReflection(threadExecutionWidth: state.threadExecutionWidth, function: mtlDescriptor.computeFunction!, computeState: state, computeReflection: reflection!)
-                    
-                    self.computeStates[cacheKey] = state
-                    if self.computeReflection[descriptor] == nil {
-                        self.computeReflection[descriptor] = (pipelineReflection, pipelineReflection.threadExecutionWidth)
->>>>>>> 19634d19
-                    }
-                }
-                self.computeStateTasks[cacheKey] = computeStateTask
-            }
-            
-            do {
-<<<<<<< HEAD
-                let (mtlState, reflection) = try await self.device.makeComputePipelineState(descriptor: mtlDescriptor, options: [.bufferTypeInfo])
-                
-                let pipelineReflection = MetalPipelineReflection(threadExecutionWidth: mtlState.threadExecutionWidth, function: mtlDescriptor.computeFunction!, computeState: mtlState, computeReflection: reflection!)
-                
-                let state = MetalComputePipelineState(descriptor: descriptor, state: mtlState, reflection: pipelineReflection)
-                self.computeStates[descriptor.function.name, default: []].append((state, pipelineReflection))
-                
-                return state
-=======
-                _ = try await computeStateTask.value
-                return self.computeStates[cacheKey]
->>>>>>> 19634d19
-            } catch {
-                print("MetalRenderGraph: Error creating compute pipeline state for descriptor \(descriptor): \(error)")
-                return nil
-            }
-        }
-    }
-    
-    public func reflection(for pipelineDescriptor: ComputePipelineDescriptor) async -> (MetalPipelineReflection, Int)? {
-<<<<<<< HEAD
-        if let possibleMatches = self.computeStates[pipelineDescriptor.function.name] {
-            for (state, reflection) in possibleMatches {
-                if state.descriptor == pipelineDescriptor {
-                    return (reflection, state.threadExecutionWidth)
-                }
-            }
-=======
-        if let reflection = self.computeReflection[pipelineDescriptor] {
-            return reflection
->>>>>>> 19634d19
-        }
-        
-        guard await self[pipelineDescriptor] != nil else {
-            return nil
-        }
-        return await self.reflection(for: pipelineDescriptor)
-    }
-}
-
-final actor MetalDepthStencilStateCache {
-    struct RenderPipelineFunctionNames : Hashable {
-        var vertexFunction : String
-        var fragmentFunction : String
-    }
-    
-    let device: MTLDevice
-    let defaultDepthState : MTLDepthStencilState
-    private var depthStates: [MetalDepthStencilState]
-    
-    init(device: MTLDevice) {
-        self.device = device
-        let defaultDepthDescriptor = DepthStencilDescriptor()
-        let mtlDescriptor = MTLDepthStencilDescriptor(defaultDepthDescriptor)
-        let defaultDepthState = self.device.makeDepthStencilState(descriptor: mtlDescriptor)!
-        self.defaultDepthState = defaultDepthState
-        self.depthStates = [.init(descriptor: defaultDepthDescriptor, state: defaultDepthState)]
-    }
-    
-    public subscript(descriptor: DepthStencilDescriptor) -> DepthStencilState {
-        if let state = self.depthStates.first(where: { $0.descriptor == descriptor }) {
-            return state
-        }
-        
-        let mtlDescriptor = MTLDepthStencilDescriptor(descriptor)
-        let mtlState = self.device.makeDepthStencilState(descriptor: mtlDescriptor)!
-        let state = MetalDepthStencilState(descriptor: descriptor, state: mtlState)
-        self.depthStates.append(state)
-        
-        return state
-    }
-}
-
-final class MetalArgumentEncoderCache {
-    let device: MTLDevice
-    private var cache: [ArgumentBufferDescriptor: MTLArgumentEncoder]
-    let lock = SpinLock()
-    
-    init(device: MTLDevice) {
-        self.device = device
-        self.cache = [:]
-    }
-    
-    deinit {
-        self.lock.deinit()
-    }
-    
-    public subscript(descriptor: ArgumentBufferDescriptor) -> MTLArgumentEncoder {
-        return self.lock.withLock {
-            if let encoder = self.cache[descriptor] {
-                return encoder
-            }
-            
-            let arguments = descriptor.argumentDescriptors
-            let encoder = self.device.makeArgumentEncoder(arguments: arguments)
-            self.cache[descriptor] = encoder
-            return encoder!
-        }
-    }
-}
-
-final class MetalStateCaches {
-    let device : MTLDevice
-    
-    var libraryURL : URL?
-    var loadedLibraryModificationDate : Date = .distantPast
-    
-    var functionCache: MetalFunctionCache
-    var renderPipelineCache: MetalRenderPipelineCache
-    var computePipelineCache: MetalComputePipelineCache
-    let depthStencilCache: MetalDepthStencilStateCache
-    let argumentEncoderCache: MetalArgumentEncoderCache
-    
-    public init(device: MTLDevice, libraryPath: String?) {
-        self.device = device
-        let library: MTLLibrary
-        if let libraryPath = libraryPath {
-            var libraryURL = URL(fileURLWithPath: libraryPath)
-            
-            var isDirectory: ObjCBool = false
-            if FileManager.default.fileExists(atPath: libraryPath, isDirectory: &isDirectory), isDirectory.boolValue {
-                #if os(macOS) || targetEnvironment(macCatalyst)
-                libraryURL = libraryURL.appendingPathComponent(device.isAppleSiliconGPU ? "Library-macOSAppleSilicon.metallib" : "Library-macOS.metallib")
-                #else
-                libraryURL = libraryURL.appendingPathComponent("Library-iOS.metallib")
-                #endif
-            }
-            
-            library = try! device.makeLibrary(filepath: libraryURL.path)
-            self.libraryURL = libraryURL
-            self.loadedLibraryModificationDate = try! libraryURL.resourceValues(forKeys: [.contentModificationDateKey]).contentModificationDate!
-        } else {
-            library = device.makeDefaultLibrary()!
-        }
-        
-        self.functionCache = MetalFunctionCache(library: library)
-        self.renderPipelineCache = .init(device: self.device, functionCache: functionCache)
-        self.computePipelineCache = .init(device: self.device, functionCache: functionCache)
-        self.depthStencilCache = .init(device: self.device)
-        self.argumentEncoderCache = .init(device: self.device)
-    }
-    
-    func checkForLibraryReload() async {
-        self.libraryURL?.removeCachedResourceValue(forKey: .contentModificationDateKey)
-        
-        guard let libraryURL = self.libraryURL else { return }
-        if FileManager.default.fileExists(atPath: libraryURL.path),
-           let currentModificationDate = try? libraryURL.resourceValues(forKeys: [.contentModificationDateKey]).contentModificationDate,
-           currentModificationDate > self.loadedLibraryModificationDate {
-            
-            for queue in QueueRegistry.allQueues {
-                await queue.waitForCommandCompletion(queue.lastSubmittedCommand) // Wait for all commands to finish on all queues.
-            }
-            
-            // Metal won't pick up the changes if we use the makeLibrary(filePath:) initialiser,
-            // so we have to load into a DispatchData instead.
-            guard let data = try? Data(contentsOf: libraryURL) else {
-                return
-            }
-            
-            guard let library = data.withUnsafeBytes({ bytes -> MTLLibrary? in
-                let dispatchData = DispatchData(bytes: bytes)
-                return try? device.makeLibrary(data: dispatchData as __DispatchData)
-            }) else { return }
-            
-            
-            self.functionCache = MetalFunctionCache(library: library)
-            self.renderPipelineCache = .init(device: self.device, functionCache: functionCache)
-            self.computePipelineCache = .init(device: self.device, functionCache: functionCache)
-            
-            VisibleFunctionTableRegistry.instance.markAllAsUninitialised()
-            IntersectionFunctionTableRegistry.instance.markAllAsUninitialised()
-            
-            self.loadedLibraryModificationDate = currentModificationDate
-        }
-    }
-    
-
-    public func renderPipelineState(descriptor pipelineDescriptor: RenderPipelineDescriptor) async -> RenderPipelineState? {
-        return await self.renderPipelineCache[pipelineDescriptor]
-    }
-    
-    public func computePipelineState(descriptor: ComputePipelineDescriptor) async -> ComputePipelineState? {
-        return await self.computePipelineCache[descriptor]
-    }
-
-    public func renderPipelineReflection(descriptor pipelineDescriptor: RenderPipelineDescriptor) async -> MetalPipelineReflection? {
-        return await self.renderPipelineCache.reflection(descriptor: pipelineDescriptor)
-    }
-    
-    public func computePipelineReflection(descriptor: ComputePipelineDescriptor) async -> MetalPipelineReflection? {
-        return await self.computePipelineCache.reflection(for: descriptor)?.0
-    }
-}
-
-#endif // canImport(Metal)
+//
+//  Caches.swift
+//  MetalRenderer
+//
+//  Created by Thomas Roughton on 24/12/17.
+//
+
+#if canImport(Metal)
+
+@preconcurrency import Metal
+import SubstrateUtilities
+
+final actor MetalFunctionCache {
+    let library: MTLLibrary
+    private var functionCache = [FunctionDescriptor : MTLFunction]()
+    private var functionTasks = [FunctionDescriptor : Task<Void, Error>]()
+    
+    init(library: MTLLibrary) {
+        self.library = library
+    }
+    
+    func function(for functionDescriptor: FunctionDescriptor) async -> MTLFunction? {
+        if let function = self.functionCache[functionDescriptor] {
+            return function
+        }
+        
+        let functionTask: Task<Void, Error>
+        if let task = self.functionTasks[functionDescriptor] {
+            functionTask = task
+        } else {
+            functionTask = Task {
+                let function = try await self.library.makeFunction(name: functionDescriptor.name, constantValues: functionDescriptor.constants.map { MTLFunctionConstantValues($0) } ?? MTLFunctionConstantValues())
+                self.functionCache[functionDescriptor] = function
+            }
+            self.functionTasks[functionDescriptor] = functionTask
+        }
+        
+        do {
+            _ = try await functionTask.value
+            return self.functionCache[functionDescriptor]!
+        } catch {
+            print("MetalRenderGraph: Error creating function named \(functionDescriptor.name)\(functionDescriptor.constants.map { " with constants \($0)" } ?? ""): \(error)")
+            return nil
+        }
+    }
+}
+
+final class MetalRenderPipelineState: RenderPipelineState {
+    let mtlState: MTLRenderPipelineState
+    
+    init(descriptor: RenderPipelineDescriptor, state: MTLRenderPipelineState, reflection: PipelineReflection) {
+        self.mtlState = state
+        super.init(descriptor: descriptor, state: OpaquePointer(Unmanaged.passUnretained(state).toOpaque()), reflection: reflection)
+    }
+}
+
+final class MetalComputePipelineState: ComputePipelineState {
+    let mtlState: MTLComputePipelineState
+    
+    init(descriptor: ComputePipelineDescriptor, state: MTLComputePipelineState, reflection: PipelineReflection) {
+        self.mtlState = state
+        super.init(descriptor: descriptor, state: OpaquePointer(Unmanaged.passUnretained(state).toOpaque()), reflection: reflection, threadExecutionWidth: state.threadExecutionWidth)
+    }
+}
+
+final class MetalDepthStencilState: DepthStencilState {
+    let mtlState: MTLDepthStencilState
+    
+    init(descriptor: DepthStencilDescriptor, state: MTLDepthStencilState) {
+        self.mtlState = state
+        super.init(descriptor: descriptor, state: OpaquePointer(Unmanaged.passUnretained(state).toOpaque()))
+    }
+}
+
+final actor MetalRenderPipelineCache {
+    let device: MTLDevice
+    let functionCache: MetalFunctionCache
+    private var renderStates = [RenderPipelineDescriptor : RenderPipelineState]()
+    private var renderReflection = [RenderPipelineDescriptor: MetalPipelineReflection]()
+    private var renderStateTasks = [RenderPipelineDescriptor : Task<Void, Error>]()
+    
+    init(device: MTLDevice, functionCache: MetalFunctionCache) {
+        self.device = device
+        self.functionCache = functionCache
+    }
+    
+    public subscript(descriptor: RenderPipelineDescriptor) -> RenderPipelineState? {
+        get async {
+            if let state = self.renderStates[descriptor] {
+                return state
+            }
+            
+            let renderStateTask: Task<Void, Error>
+            if let task = self.renderStateTasks[descriptor] {
+                renderStateTask = task
+            } else {
+                renderStateTask = Task {
+                    guard let mtlDescriptor = await MTLRenderPipelineDescriptor(descriptor, functionCache: self.functionCache) else {
+                        return
+                    }
+                    
+                    let (state, reflection) = try await self.device.makeRenderPipelineState(descriptor: mtlDescriptor, options: [.bufferTypeInfo])
+                    
+                    // TODO: can we retrieve the thread execution width for render pipelines?
+                    let pipelineReflection = MetalPipelineReflection(threadExecutionWidth: 4, vertexFunction: mtlDescriptor.vertexFunction!, fragmentFunction: mtlDescriptor.fragmentFunction, renderState: state, renderReflection: reflection!)
+                    
+                    self.renderStates[descriptor] = RenderPipelineState(descriptor: descriptor, state: OpaquePointer(Unmanaged.passUnretained(state).toOpaque()))
+                    if self.renderReflection[descriptor] == nil {
+                        self.renderReflection[descriptor] = pipelineReflection
+                    }
+                }
+                
+                self.renderStateTasks[descriptor] = renderStateTask
+            }
+            
+            do {
+                _ = try await renderStateTask.value
+                return self.renderStates[descriptor]
+            } catch {
+                print("MetalRenderGraph: Error creating render pipeline state for descriptor \(descriptor): \(error)")
+                return nil
+            }
+        }
+    }
+    
+    public func reflection(descriptor pipelineDescriptor: RenderPipelineDescriptor) async -> MetalPipelineReflection? {
+        if let reflection = self.renderReflection[pipelineDescriptor] {
+            return reflection
+        }
+        
+        guard await self[pipelineDescriptor] != nil else {
+            return nil
+        }
+        
+        return await self.reflection(descriptor: pipelineDescriptor)
+    }
+    
+}
+
+final actor MetalComputePipelineCache {
+    struct CacheKey: Hashable {
+        var descriptor: ComputePipelineDescriptor
+        var threadgroupSizeIsMultipleOfThreadExecutionWidth: Bool
+    }
+    
+    let device: MTLDevice
+    let functionCache: MetalFunctionCache
+    private var computeStates = [CacheKey: MTLComputePipelineState]()
+    private var computeReflection = [ComputePipelineDescriptor: (MetalPipelineReflection, Int)]()
+    private var computeStateTasks = [CacheKey : Task<Void, Error>]()
+    
+    init(device: MTLDevice, functionCache: MetalFunctionCache) {
+        self.device = device
+        self.functionCache = functionCache
+    }
+    
+    public subscript(descriptor: ComputePipelineDescriptor) -> ComputePipelineState? {
+        get async {
+            // Figure out whether the thread group size is always a multiple of the thread execution width and set the optimisation hint appropriately.
+            let cacheKey = CacheKey(descriptor: descriptor, threadgroupSizeIsMultipleOfThreadExecutionWidth: threadgroupSizeIsMultipleOfThreadExecutionWidth)
+            
+            if let state = self.computeStates[cacheKey] {
+                return state
+            }
+            
+            let computeStateTask: Task<Void, Error>
+            if let task = self.computeStateTasks[cacheKey] {
+                computeStateTask = task
+            } else {
+                computeStateTask = Task {
+                    guard let function = await self.functionCache.function(for: descriptor.function) else {
+                        return
+                    }
+                    
+                    let mtlDescriptor = MTLComputePipelineDescriptor()
+                    mtlDescriptor.computeFunction = function
+                    mtlDescriptor.threadGroupSizeIsMultipleOfThreadExecutionWidth = threadgroupSizeIsMultipleOfThreadExecutionWidth
+                    
+                    if !descriptor.linkedFunctions.isEmpty, #available(iOS 14.0, macOS 11.0, *) {
+                        var functions = [MTLFunction]()
+                        for functionDescriptor in descriptor.linkedFunctions {
+                            if let function = await self.functionCache.function(for: functionDescriptor) {
+                                functions.append(function)
+                            }
+                        }
+                        let linkedFunctions = MTLLinkedFunctions()
+                        linkedFunctions.functions = functions
+                        mtlDescriptor.linkedFunctions = linkedFunctions
+                    }
+                    
+                    let (state, reflection) = try await self.device.makeComputePipelineState(descriptor: mtlDescriptor, options: [.bufferTypeInfo])
+                    
+                    let pipelineReflection = MetalPipelineReflection(threadExecutionWidth: state.threadExecutionWidth, function: mtlDescriptor.computeFunction!, computeState: state, computeReflection: reflection!)
+                    
+                    self.computeStates[cacheKey] = state
+                    if self.computeReflection[descriptor] == nil {
+                        self.computeReflection[descriptor] = (pipelineReflection, pipelineReflection.threadExecutionWidth)
+                    }
+                }
+                self.computeStateTasks[cacheKey] = computeStateTask
+            }
+            
+            do {
+                _ = try await computeStateTask.value
+                return self.computeStates[cacheKey]
+            } catch {
+                print("MetalRenderGraph: Error creating compute pipeline state for descriptor \(descriptor): \(error)")
+                return nil
+            }
+        }
+    }
+    
+    public func reflection(for pipelineDescriptor: ComputePipelineDescriptor) async -> (MetalPipelineReflection, Int)? {
+        if let reflection = self.computeReflection[pipelineDescriptor] {
+            return reflection
+        }
+        
+        guard await self[pipelineDescriptor] != nil else {
+            return nil
+        }
+        return await self.reflection(for: pipelineDescriptor)
+    }
+}
+
+final actor MetalDepthStencilStateCache {
+    struct RenderPipelineFunctionNames : Hashable {
+        var vertexFunction : String
+        var fragmentFunction : String
+    }
+    
+    let device: MTLDevice
+    let defaultDepthState : MTLDepthStencilState
+    private var depthStates: [MetalDepthStencilState]
+    
+    init(device: MTLDevice) {
+        self.device = device
+        let defaultDepthDescriptor = DepthStencilDescriptor()
+        let mtlDescriptor = MTLDepthStencilDescriptor(defaultDepthDescriptor)
+        let defaultDepthState = self.device.makeDepthStencilState(descriptor: mtlDescriptor)!
+        self.defaultDepthState = defaultDepthState
+        self.depthStates = [.init(descriptor: defaultDepthDescriptor, state: defaultDepthState)]
+    }
+    
+    public subscript(descriptor: DepthStencilDescriptor) -> DepthStencilState {
+        if let state = self.depthStates.first(where: { $0.descriptor == descriptor }) {
+            return state
+        }
+        
+        let mtlDescriptor = MTLDepthStencilDescriptor(descriptor)
+        let mtlState = self.device.makeDepthStencilState(descriptor: mtlDescriptor)!
+        let state = MetalDepthStencilState(descriptor: descriptor, state: mtlState)
+        self.depthStates.append(state)
+        
+        return state
+    }
+}
+
+final class MetalArgumentEncoderCache {
+    let device: MTLDevice
+    private var cache: [ArgumentBufferDescriptor: MTLArgumentEncoder]
+    let lock = SpinLock()
+    
+    init(device: MTLDevice) {
+        self.device = device
+        self.cache = [:]
+    }
+    
+    deinit {
+        self.lock.deinit()
+    }
+    
+    public subscript(descriptor: ArgumentBufferDescriptor) -> MTLArgumentEncoder {
+        return self.lock.withLock {
+            if let encoder = self.cache[descriptor] {
+                return encoder
+            }
+            
+            let arguments = descriptor.argumentDescriptors
+            let encoder = self.device.makeArgumentEncoder(arguments: arguments)
+            self.cache[descriptor] = encoder
+            return encoder!
+        }
+    }
+}
+
+final class MetalStateCaches {
+    let device : MTLDevice
+    
+    var libraryURL : URL?
+    var loadedLibraryModificationDate : Date = .distantPast
+    
+    var functionCache: MetalFunctionCache
+    var renderPipelineCache: MetalRenderPipelineCache
+    var computePipelineCache: MetalComputePipelineCache
+    let depthStencilCache: MetalDepthStencilStateCache
+    let argumentEncoderCache: MetalArgumentEncoderCache
+    
+    public init(device: MTLDevice, libraryPath: String?) {
+        self.device = device
+        let library: MTLLibrary
+        if let libraryPath = libraryPath {
+            var libraryURL = URL(fileURLWithPath: libraryPath)
+            
+            var isDirectory: ObjCBool = false
+            if FileManager.default.fileExists(atPath: libraryPath, isDirectory: &isDirectory), isDirectory.boolValue {
+                #if os(macOS) || targetEnvironment(macCatalyst)
+                libraryURL = libraryURL.appendingPathComponent(device.isAppleSiliconGPU ? "Library-macOSAppleSilicon.metallib" : "Library-macOS.metallib")
+                #else
+                libraryURL = libraryURL.appendingPathComponent("Library-iOS.metallib")
+                #endif
+            }
+            
+            library = try! device.makeLibrary(filepath: libraryURL.path)
+            self.libraryURL = libraryURL
+            self.loadedLibraryModificationDate = try! libraryURL.resourceValues(forKeys: [.contentModificationDateKey]).contentModificationDate!
+        } else {
+            library = device.makeDefaultLibrary()!
+        }
+        
+        self.functionCache = MetalFunctionCache(library: library)
+        self.renderPipelineCache = .init(device: self.device, functionCache: functionCache)
+        self.computePipelineCache = .init(device: self.device, functionCache: functionCache)
+        self.depthStencilCache = .init(device: self.device)
+        self.argumentEncoderCache = .init(device: self.device)
+    }
+    
+    func checkForLibraryReload() async {
+        self.libraryURL?.removeCachedResourceValue(forKey: .contentModificationDateKey)
+        
+        guard let libraryURL = self.libraryURL else { return }
+        if FileManager.default.fileExists(atPath: libraryURL.path),
+           let currentModificationDate = try? libraryURL.resourceValues(forKeys: [.contentModificationDateKey]).contentModificationDate,
+           currentModificationDate > self.loadedLibraryModificationDate {
+            
+            for queue in QueueRegistry.allQueues {
+                await queue.waitForCommandCompletion(queue.lastSubmittedCommand) // Wait for all commands to finish on all queues.
+            }
+            
+            // Metal won't pick up the changes if we use the makeLibrary(filePath:) initialiser,
+            // so we have to load into a DispatchData instead.
+            guard let data = try? Data(contentsOf: libraryURL) else {
+                return
+            }
+            
+            guard let library = data.withUnsafeBytes({ bytes -> MTLLibrary? in
+                let dispatchData = DispatchData(bytes: bytes)
+                return try? device.makeLibrary(data: dispatchData as __DispatchData)
+            }) else { return }
+            
+            
+            self.functionCache = MetalFunctionCache(library: library)
+            self.renderPipelineCache = .init(device: self.device, functionCache: functionCache)
+            self.computePipelineCache = .init(device: self.device, functionCache: functionCache)
+            
+            VisibleFunctionTableRegistry.instance.markAllAsUninitialised()
+            IntersectionFunctionTableRegistry.instance.markAllAsUninitialised()
+            
+            self.loadedLibraryModificationDate = currentModificationDate
+        }
+    }
+    
+
+    public func renderPipelineState(descriptor pipelineDescriptor: RenderPipelineDescriptor) async -> RenderPipelineState? {
+        return await self.renderPipelineCache[pipelineDescriptor]
+    }
+    
+    public func computePipelineState(descriptor: ComputePipelineDescriptor) async -> ComputePipelineState? {
+        return await self.computePipelineCache[descriptor]
+    }
+
+    public func renderPipelineReflection(descriptor pipelineDescriptor: RenderPipelineDescriptor) async -> MetalPipelineReflection? {
+        return await self.renderPipelineCache.reflection(descriptor: pipelineDescriptor)
+    }
+    
+    public func computePipelineReflection(descriptor: ComputePipelineDescriptor) async -> MetalPipelineReflection? {
+        return await self.computePipelineCache.reflection(for: descriptor)?.0
+    }
+}
+
+#endif // canImport(Metal)