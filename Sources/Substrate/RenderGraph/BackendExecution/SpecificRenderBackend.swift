--- conflicted
+++ resolved
@@ -102,13 +102,7 @@
     
     // TransientResourceRegistry requirements:
     
-<<<<<<< HEAD
-    func registerWindowTexture(for texture: Texture, swapchain: Any) async
-=======
-    func flushTransientBuffers()
-    
     func registerWindowTexture(for texture: Texture, swapchain: Swapchain) async
->>>>>>> aced3611
     
     func allocateBufferIfNeeded(_ buffer: Buffer, forceGPUPrivate: Bool) -> Backend.BufferReference
     func allocateTextureIfNeeded(_ texture: Texture, forceGPUPrivate: Bool, isStoredThisFrame: Bool) async -> Backend.TextureReference
