//
//  GPUResourceUploader.swift
//  LlamaCore
//
//  Created by Thomas Roughton on 10/01/19.
//

import SubstrateUtilities
import Dispatch

extension DispatchSemaphore {
    @inlinable
    public func withSemaphore<T>(_ perform: () throws -> T) rethrows -> T {
        self.wait()
        let result = try perform()
        self.signal()
        return result
    }
}

public final class GPUResourceUploader {
    // Useful to bypass uploading when running in GPU-less mode.
    public static var skipUpload = false
    
    @usableFromInline static var renderGraph : RenderGraph! = nil
    private static var maxUploadSize = 128 * 1024 * 1024
<<<<<<< HEAD
=======
    private static let queue = DispatchQueue(label: "GPUResourceUploader Queue")
>>>>>>> 15eb18ba
    
    private static var defaultCacheAllocator: StagingBufferSubAllocator! = nil
    private static var writeCombinedAllocator: StagingBufferSubAllocator! = nil
    
    public static func initialise(maxUploadSize: Int = 128 * 1024 * 1024) {
        self.maxUploadSize = maxUploadSize
        self.renderGraph = RenderGraph(inflightFrameCount: 0) //
    }
    
    @available(*, deprecated, message: "GPUResourceUploader now flushes immediately on each upload.")
    public static func flush() {
        
    }
    
    private init() {}
    
    private static func allocator(cacheMode: CPUCacheMode) -> StagingBufferSubAllocator {
        switch cacheMode {
        case .defaultCache:
            if self.defaultCacheAllocator == nil {
<<<<<<< HEAD
                self.defaultCacheAllocator = .init(stagingBufferLength: self.maxUploadSize, cacheMode: cacheMode)
=======
                self.defaultCacheAllocator = .init(renderGraphQueue: self.renderGraph.queue, stagingBufferLength: self.maxUploadSize, cacheMode: cacheMode)
>>>>>>> 15eb18ba
            }
            return self.defaultCacheAllocator
        case .writeCombined:
            if self.writeCombinedAllocator == nil {
<<<<<<< HEAD
                self.writeCombinedAllocator = .init(stagingBufferLength: self.maxUploadSize, cacheMode: cacheMode)
=======
                self.writeCombinedAllocator = .init(renderGraphQueue: self.renderGraph.queue, stagingBufferLength: self.maxUploadSize, cacheMode: cacheMode)
>>>>>>> 15eb18ba
            }
            return self.writeCombinedAllocator
        }
    }

    static var nextCommandIndex: UInt64 {
        return self.renderGraph.queue.lastSubmittedCommand + 1
    }
    
<<<<<<< HEAD
    nonisolated private static func _flush(cacheMode: CPUCacheMode?) async -> RenderGraphExecutionWaitToken {
        let waitToken = await self.renderGraph.execute()
        if let cacheMode = cacheMode {
            _ = Task {
                await waitToken.wait()
                await self.allocator(cacheMode: cacheMode).didCompleteCommand(waitToken.executionIndex)
            }
        }
=======
    private static func _flush(cacheMode: CPUCacheMode?) -> RenderGraphExecutionWaitToken {
        let waitToken = self.renderGraph.execute()
>>>>>>> 15eb18ba
        return waitToken
    }
    
    @discardableResult
<<<<<<< HEAD
    public static func addCopyPass(_ pass: @escaping (_ bce: BlitCommandEncoder) async -> Void) async -> RenderGraphExecutionWaitToken {
        precondition(self.renderGraph != nil, "GPUResourceLoader.initialise() has not been called.")
        
        self.renderGraph.addPass(CallbackBlitRenderPass(name: "GPUResourceUploader Copy Pass", execute: pass))
        return await self._flush(cacheMode: nil)
    }
    
    @discardableResult
    public static func generateMipmaps(for texture: Texture) async -> RenderGraphExecutionWaitToken {
        self.renderGraph.addPass(CallbackBlitRenderPass(name: "Generate Mipmaps for \(texture.label ?? "Texture(handle: \(texture.handle))")") { bce in
            bce.generateMipmaps(for: texture)
        })
        
        return await self._flush(cacheMode: nil)
    }
    
    @discardableResult
    public static func withUploadBuffer(length: Int, cacheMode: CPUCacheMode = .writeCombined, fillBuffer: (UnsafeMutableRawBufferPointer) -> Void, copyFromBuffer: @escaping (_ buffer: Buffer, _ offset: Int, _ blitEncoder: BlitCommandEncoder) -> Void) async -> RenderGraphExecutionWaitToken {
=======
    public static func runBlitPass(_ pass: @escaping (_ bce: BlitCommandEncoder) -> Void) -> RenderGraphExecutionWaitToken {
        precondition(self.renderGraph != nil, "GPUResourceLoader.initialise() has not been called.")
        
        return self.queue.sync {
            self.renderGraph.addPass(CallbackBlitRenderPass(name: "GPUResourceUploader Copy Pass", execute: pass))
            return self._flush(cacheMode: nil)
        }
    }
    
    @discardableResult
    public static func generateMipmaps(for texture: Texture) -> RenderGraphExecutionWaitToken {
        return self.queue.sync {
            self.renderGraph.addPass(CallbackBlitRenderPass(name: "Generate Mipmaps for \(texture.label ?? "Texture(handle: \(texture.handle))")") { bce in
                bce.generateMipmaps(for: texture)
            })
            
            return self._flush(cacheMode: nil)
        }
    }
    
    @discardableResult
    public static func withUploadBuffer(length: Int, cacheMode: CPUCacheMode = .writeCombined, fillBuffer: (UnsafeMutableRawBufferPointer, inout Range<Int>) throws -> Void, copyFromBuffer: @escaping (_ buffer: Buffer, _ offset: Int, _ blitEncoder: BlitCommandEncoder) -> Void) rethrows -> RenderGraphExecutionWaitToken {
>>>>>>> 15eb18ba
        if GPUResourceUploader.skipUpload {
            return RenderGraphExecutionWaitToken(queue: self.renderGraph.queue, executionIndex: 0)
        }
        precondition(self.renderGraph != nil, "GPUResourceLoader.initialise() has not been called.")
        
<<<<<<< HEAD
        let (stagingBuffer, stagingBufferOffset) = await self.allocator(cacheMode: cacheMode).withBufferContents(byteCount: length, alignedTo: 256, submissionIndex: self.nextCommandIndex) { contents in
            fillBuffer(contents)
        }
        
        self.renderGraph.addBlitCallbackPass(name: "uploadBytes(length: \(length), cacheMode: \(cacheMode))") { bce in
            copyFromBuffer(stagingBuffer, stagingBufferOffset, bce)
=======
        return try self.queue.sync {
            let (stagingBuffer, stagingBufferOffset) = try self.allocator(cacheMode: cacheMode).withBufferContents(byteCount: length, alignedTo: 256, submissionIndex: self.nextCommandIndex) { contents, writtenRange in
                try fillBuffer(contents, &writtenRange)
            }
            
            self.renderGraph.addBlitCallbackPass(name: "uploadBytes(length: \(length), cacheMode: \(cacheMode))") { bce in
                copyFromBuffer(stagingBuffer, stagingBufferOffset, bce)
            }
            
            return self._flush(cacheMode: cacheMode)
>>>>>>> 15eb18ba
        }
        
        return await self._flush(cacheMode: cacheMode)
    }
    
    @discardableResult
<<<<<<< HEAD
    public static func uploadBytes(_ bytes: UnsafeRawPointer, count: Int, to buffer: Buffer, offset: Int) async -> RenderGraphExecutionWaitToken {
=======
    public static func uploadBytes(_ bytes: UnsafeRawPointer, count: Int, to buffer: Buffer, offset: Int) -> RenderGraphExecutionWaitToken {
        self.uploadBytes(count: count, to: buffer, offset: offset) { (buffer, _) in buffer.copyMemory(from: UnsafeRawBufferPointer(start: bytes, count: count)) }
    }
    
    @discardableResult
    public static func uploadBytes(count: Int, to buffer: Buffer, offset: Int, _ bytes: (UnsafeMutableRawBufferPointer, inout Range<Int>) -> Void) -> RenderGraphExecutionWaitToken {
>>>>>>> 15eb18ba
        if GPUResourceUploader.skipUpload {
            return RenderGraphExecutionWaitToken(queue: self.renderGraph.queue, executionIndex: 0)
        }
        precondition(self.renderGraph != nil, "GPUResourceLoader.initialise() has not been called.")
        
        assert(offset + count <= buffer.length)
        
<<<<<<< HEAD
        if buffer.storageMode == .shared || buffer.storageMode == .managed {
            await buffer.withMutableContentsAsync(range: offset..<(offset + count)) {
                $0.copyMemory(from: UnsafeRawBufferPointer(start: bytes, count: count))
                _ = $1
            }
            return RenderGraphExecutionWaitToken(queue: self.renderGraph.queue, executionIndex: 0)
        } else {
            assert(buffer.storageMode == .private)
            
            let cacheMode = CPUCacheMode.writeCombined
            
            let (stagingBuffer, stagingBufferOffset) = await self.allocator(cacheMode: cacheMode).withBufferContents(byteCount: count, alignedTo: 256, submissionIndex: self.nextCommandIndex) { contents in
                contents.copyMemory(from: UnsafeRawBufferPointer(start: bytes, count: count))
            }
            
            self.renderGraph.addBlitCallbackPass(name: "uploadBytes(\(bytes), count: \(count), to: \(buffer), offset: \(offset))") { bce in
                bce.copy(from: stagingBuffer, sourceOffset: stagingBufferOffset, to: buffer, destinationOffset: offset, size: count)
            }
            
            return await self._flush(cacheMode: cacheMode)
=======
        return self.queue.sync {
            if buffer.storageMode == .shared || buffer.storageMode == .managed {
                buffer.withMutableContents(range: offset..<(offset + count)) {
                    bytes($0, &$1)
                }
                return RenderGraphExecutionWaitToken(queue: self.renderGraph.queue, executionIndex: 0)
            } else {
                assert(buffer.storageMode == .private)
                
                let cacheMode = CPUCacheMode.writeCombined
                
                let (stagingBuffer, stagingBufferOffset) = self.allocator(cacheMode: cacheMode).withBufferContents(byteCount: count, alignedTo: 256, submissionIndex: self.nextCommandIndex) { contents, writtenRange in
                    bytes(contents, &writtenRange)
                }
                
                self.renderGraph.addBlitCallbackPass(name: "uploadBytes(count: \(count), to: \(buffer), offset: \(offset))") { bce in
                    bce.copy(from: stagingBuffer, sourceOffset: stagingBufferOffset, to: buffer, destinationOffset: offset, size: count)
                }
                
                return self._flush(cacheMode: cacheMode)
            }
>>>>>>> 15eb18ba
        }
    }
    
    @discardableResult
<<<<<<< HEAD
    public static func replaceTextureRegion(_ region: Region, mipmapLevel: Int, in texture: Texture, withBytes bytes: UnsafeRawPointer, bytesPerRow: Int) async -> RenderGraphExecutionWaitToken {
        let rowCount = (texture.height >> mipmapLevel) / texture.descriptor.pixelFormat.rowsPerBlock
        return await self.replaceTextureRegion(region, mipmapLevel: mipmapLevel, slice: 0, in: texture, withBytes: bytes, bytesPerRow: bytesPerRow, bytesPerImage: bytesPerRow * rowCount)
    }
    
    @discardableResult
    public static func replaceTextureRegion(_ region: Region, mipmapLevel: Int, slice: Int, in texture: Texture, withBytes bytes: UnsafeRawPointer, bytesPerRow: Int, bytesPerImage: Int) async -> RenderGraphExecutionWaitToken {
        if GPUResourceUploader.skipUpload {
            return RenderGraphExecutionWaitToken(queue: self.renderGraph.queue, executionIndex: 0)
        }
        precondition(self.renderGraph != nil, "GPUResourceLoader.initialise() has not been called.")
        
        if texture.storageMode == .shared || texture.storageMode == .managed {
            await texture.replace(region: region, mipmapLevel: mipmapLevel, slice: slice, withBytes: bytes, bytesPerRow: bytesPerRow, bytesPerImage: bytesPerImage)
            return RenderGraphExecutionWaitToken(queue: self.renderGraph.queue, executionIndex: 0)
        } else {
            assert(texture.storageMode == .private)
            
            let cacheMode = CPUCacheMode.writeCombined
            
            let (stagingBuffer, stagingBufferOffset) = await self.allocator(cacheMode: cacheMode).withBufferContents(byteCount: bytesPerImage, alignedTo: 256, submissionIndex: self.nextCommandIndex) { contents in
                contents.copyMemory(from: UnsafeRawBufferPointer(start: bytes, count: bytesPerImage))
            }
            
            self.renderGraph.addBlitCallbackPass(name: "replaceTextureRegion(\(region), mipmapLevel: \(mipmapLevel), slice: \(slice), in: \(texture), withBytes: \(bytes), bytesPerRow: \(bytesPerRow), bytesPerImage: \(bytesPerImage))") { bce in
                bce.copy(from: stagingBuffer, sourceOffset: stagingBufferOffset, sourceBytesPerRow: bytesPerRow, sourceBytesPerImage: bytesPerImage, sourceSize: region.size, to: texture, destinationSlice: slice, destinationLevel: mipmapLevel, destinationOrigin: region.origin)
            }
            return await self._flush(cacheMode: cacheMode)
        }
    }
}

extension GPUResourceUploader {
    fileprivate actor StagingBufferSubAllocator {
        
        private static let blockAlignment = 64
        
        let capacity: Int
        let buffer: Buffer
        let bufferContents: UnsafeMutableRawPointer
        
        var inUseRangeStart = 0
        var inUseRangeEnd = 0
        
        let pendingCommands: RingBuffer<(command: UInt64, allocationRange: Range<Int>, tempBuffer: Buffer?)> = .init()
        
        public init(stagingBufferLength: Int = 128 * 1024 * 1024, cacheMode: CPUCacheMode) {
            self.capacity = stagingBufferLength
            self.buffer = Buffer(length: stagingBufferLength, storageMode: .managed, cacheMode: cacheMode, usage: .blitSource, flags: .persistent)
            self.bufferContents = RenderBackend.bufferContents(for: self.buffer, range: self.buffer.range)!
        }
        
        deinit {
            self.buffer.dispose()
        }
        
        func withBufferContents(byteCount: Int, alignedTo alignment: Int, submissionIndex: UInt64, perform: (UnsafeMutableRawBufferPointer) /* async */ -> Void) async -> (buffer: Buffer, offset: Int) {
=======
    public static func replaceTextureRegion(_ region: Region, mipmapLevel: Int, in texture: Texture, withBytes bytes: UnsafeRawPointer, bytesPerRow: Int) -> RenderGraphExecutionWaitToken {
        let rowCount = (texture.height >> mipmapLevel) / texture.descriptor.pixelFormat.rowsPerBlock
        return self.replaceTextureRegion(region, mipmapLevel: mipmapLevel, slice: 0, in: texture, withBytes: bytes, bytesPerRow: bytesPerRow, bytesPerImage: bytesPerRow * rowCount)
    }
    
    @discardableResult
    public static func replaceTextureRegion(_ region: Region, mipmapLevel: Int, slice: Int, in texture: Texture, withBytes bytes: UnsafeRawPointer, bytesPerRow: Int, bytesPerImage: Int) -> RenderGraphExecutionWaitToken {
        if GPUResourceUploader.skipUpload {
            return RenderGraphExecutionWaitToken(queue: self.renderGraph.queue, executionIndex: 0)
        }
        precondition(self.renderGraph != nil, "GPUResourceLoader.initialise() has not been called.")
        
        return self.queue.sync {
            if texture.storageMode == .shared || texture.storageMode == .managed {
                texture.replace(region: region, mipmapLevel: mipmapLevel, slice: slice, withBytes: bytes, bytesPerRow: bytesPerRow, bytesPerImage: bytesPerImage)
                return RenderGraphExecutionWaitToken(queue: self.renderGraph.queue, executionIndex: 0)
            } else {
                assert(texture.storageMode == .private)
                
                let cacheMode = CPUCacheMode.writeCombined
                
                let (stagingBuffer, stagingBufferOffset) = self.allocator(cacheMode: cacheMode).withBufferContents(byteCount: bytesPerImage, alignedTo: 256, submissionIndex: self.nextCommandIndex) { contents, _ in
                    contents.copyMemory(from: UnsafeRawBufferPointer(start: bytes, count: bytesPerImage))
                }
                
                self.renderGraph.addBlitCallbackPass(name: "replaceTextureRegion(\(region), mipmapLevel: \(mipmapLevel), slice: \(slice), in: \(texture), withBytes: \(bytes), bytesPerRow: \(bytesPerRow), bytesPerImage: \(bytesPerImage))") { bce in
                    bce.copy(from: stagingBuffer, sourceOffset: stagingBufferOffset, sourceBytesPerRow: bytesPerRow, sourceBytesPerImage: bytesPerImage, sourceSize: region.size, to: texture, destinationSlice: slice, destinationLevel: mipmapLevel, destinationOrigin: region.origin)
                }
                return self._flush(cacheMode: cacheMode)
            }
        }
    }
}

extension GPUResourceUploader {
    fileprivate final class StagingBufferSubAllocator {
        
        private static let blockAlignment = 64
        private let queue = DispatchQueue(label: "StagingBufferSubAllocator Queue")
        
        let renderGraphQueue: Queue
        let capacity: Int
        let buffer: Buffer
        let bufferContents: UnsafeMutableRawPointer
        
        var inUseRangeStart = 0
        var inUseRangeEnd = 0
        
        let pendingCommands: RingBuffer<(command: UInt64, allocationRange: (lowerBound: Int, upperBound: Int), tempBuffer: Buffer?)> = .init()
        
        public init(renderGraphQueue: Queue, stagingBufferLength: Int = 128 * 1024 * 1024, cacheMode: CPUCacheMode) {
            self.renderGraphQueue = renderGraphQueue
            self.capacity = stagingBufferLength
            self.buffer = Buffer(length: stagingBufferLength, storageMode: .managed, cacheMode: cacheMode, usage: .blitSource, flags: .persistent)
            self.bufferContents = RenderBackend.bufferContents(for: self.buffer, range: self.buffer.range)
        }
        
        deinit {
            self.buffer.dispose()
        }
        
        func withBufferContents(byteCount: Int, alignedTo alignment: Int, submissionIndex: UInt64, perform: (UnsafeMutableRawBufferPointer, inout Range<Int>) throws -> Void) rethrows -> (buffer: Buffer, offset: Int) {
            
>>>>>>> 15eb18ba
            if byteCount > self.capacity {
                // Allocate a buffer specifically for this staging command.
                let buffer = Buffer(length: byteCount, storageMode: .shared, cacheMode: self.buffer.descriptor.cacheMode, usage: .blitSource, flags: .persistent)
                
<<<<<<< HEAD
                buffer.withMutableContents { buffer, _ in
                    perform(buffer)
                }
                self.pendingCommands.append((submissionIndex, 0..<0, buffer))
                
                return (buffer, 0)
            }
            
            let alignment = byteCount == 0 ? 1 : alignment // Don't align for empty allocations
            
            var alignedPosition = 0
            var allocationRange = 0..<0
            repeat {
                alignedPosition = ((self.inUseRangeEnd + alignment - 1) & ~(alignment - 1)) % self.capacity
                allocationRange = alignedPosition..<(alignedPosition + byteCount)
                
                if allocationRange.endIndex > self.capacity {
                    alignedPosition = 0
                    allocationRange = alignedPosition..<(alignedPosition + byteCount)
                }
                
                if self.inUseRangeStart > self.inUseRangeEnd {
                    if (self.inUseRangeStart..<self.capacity).overlaps(allocationRange) ||
                        (0..<self.inUseRangeEnd).overlaps(allocationRange) {
                        await Task.yield()
                    } else {
                        break
                    }
                } else {
                    if (self.inUseRangeStart..<self.inUseRangeEnd).overlaps(allocationRange) {
                        await Task.yield()
                    } else {
                        break
                    }
                }
                
            } while true
            
            self.pendingCommands.append((submissionIndex, allocationRange, nil))
            
            await perform(UnsafeMutableRawBufferPointer(start: self.bufferContents.advanced(by: alignedPosition), count: byteCount))
            RenderBackend.buffer(self.buffer, didModifyRange: allocationRange)
            
            return (self.buffer, alignedPosition)
        }
        
        func didCompleteCommand(_ index: UInt64) {
            guard self.pendingCommands.first?.command == index else {
                return
            }
            let (_, range, tempBuffer) = self.pendingCommands.popFirst()!
            if let tempBuffer = tempBuffer {
                tempBuffer.dispose()
            } else {
                precondition(range.lowerBound == self.inUseRangeStart)
                self.inUseRangeStart = range.endIndex
=======
                do {
                    try buffer.withMutableContents { buffer, range in
                        try perform(buffer, &range)
                    }
                } catch {
                    buffer.dispose()
                    throw error
                }
                self.queue.async {
                    self.pendingCommands.append((submissionIndex, (0, 0), buffer))
                }
                
                DispatchQueue.global().async {
                    // Make sure the buffer gets disposed even if no more resource uploads are submitted.
                    RenderGraphExecutionWaitToken(queue: self.renderGraphQueue, executionIndex: submissionIndex).wait()
                    self.queue.async {
                        self.processCompletedCommands()
                    }
                }
                
                return (buffer, 0)
            }
            
            let alignment = byteCount == 0 ? 1 : alignment // Don't align for empty allocations
            
            while true {
                let allocationRange: Range<Int>? = self.queue.sync { () -> Range<Int>? in
                    self.processCompletedCommands()
                    
                    var alignedPosition = ((self.inUseRangeEnd + alignment - 1) & ~(alignment - 1)) % self.capacity
                    var allocationRange = alignedPosition..<(alignedPosition + byteCount)
                    
                    if allocationRange.endIndex > self.capacity {
                        alignedPosition = 0
                        allocationRange = alignedPosition..<(alignedPosition + byteCount)
                    }
                    
                    if self.inUseRangeStart > self.inUseRangeEnd {
                        if (self.inUseRangeStart..<self.capacity).overlaps(allocationRange) ||
                            (0..<self.inUseRangeEnd).overlaps(allocationRange) {
                            precondition(!self.pendingCommands.isEmpty && self.pendingCommands.allSatisfy({ self.renderGraphQueue.lastCompletedCommand < $0.command }))
                            return nil
                        }
                    } else {
                        if (self.inUseRangeStart..<self.inUseRangeEnd).overlaps(allocationRange) {
                            precondition(!self.pendingCommands.isEmpty && self.pendingCommands.allSatisfy({ self.renderGraphQueue.lastCompletedCommand < $0.command }))
                            return nil
                        }
                    }
                    
                    self.pendingCommands.append((submissionIndex, (self.inUseRangeEnd, allocationRange.endIndex), nil))
                    self.inUseRangeEnd = allocationRange.endIndex
                    
                    return allocationRange
                }
                
                if let allocationRange = allocationRange {
                    var writtenRange = 0..<byteCount
                    try perform(UnsafeMutableRawBufferPointer(start: self.bufferContents.advanced(by: allocationRange.lowerBound), count: byteCount), &writtenRange)
                    RenderBackend.buffer(self.buffer, didModifyRange: (allocationRange.lowerBound + writtenRange.lowerBound)..<(allocationRange.lowerBound + writtenRange.lowerBound + writtenRange.count))
                    
                    return (self.buffer, allocationRange.lowerBound)
                }
            }
        }
        
        private func processCompletedCommands() {
            while self.pendingCommands.first?.command ?? .max <= self.renderGraphQueue.lastCompletedCommand {
                let (_, range, tempBuffer) = self.pendingCommands.popFirst()!
                if let tempBuffer = tempBuffer {
                    tempBuffer.dispose()
                } else {
                    precondition(range.lowerBound == self.inUseRangeStart)
                    self.inUseRangeStart = range.upperBound
                }
>>>>>>> 15eb18ba
            }
        }
    }
}<|MERGE_RESOLUTION|>--- conflicted
+++ resolved
@@ -18,16 +18,15 @@
     }
 }
 
-public final class GPUResourceUploader {
+@globalActor
+public final actor GPUResourceUploader {
     // Useful to bypass uploading when running in GPU-less mode.
     public static var skipUpload = false
     
     @usableFromInline static var renderGraph : RenderGraph! = nil
     private static var maxUploadSize = 128 * 1024 * 1024
-<<<<<<< HEAD
-=======
-    private static let queue = DispatchQueue(label: "GPUResourceUploader Queue")
->>>>>>> 15eb18ba
+    
+    public static let shared = GPUResourceUploader()
     
     private static var defaultCacheAllocator: StagingBufferSubAllocator! = nil
     private static var writeCombinedAllocator: StagingBufferSubAllocator! = nil
@@ -48,20 +47,12 @@
         switch cacheMode {
         case .defaultCache:
             if self.defaultCacheAllocator == nil {
-<<<<<<< HEAD
-                self.defaultCacheAllocator = .init(stagingBufferLength: self.maxUploadSize, cacheMode: cacheMode)
-=======
                 self.defaultCacheAllocator = .init(renderGraphQueue: self.renderGraph.queue, stagingBufferLength: self.maxUploadSize, cacheMode: cacheMode)
->>>>>>> 15eb18ba
             }
             return self.defaultCacheAllocator
         case .writeCombined:
             if self.writeCombinedAllocator == nil {
-<<<<<<< HEAD
-                self.writeCombinedAllocator = .init(stagingBufferLength: self.maxUploadSize, cacheMode: cacheMode)
-=======
                 self.writeCombinedAllocator = .init(renderGraphQueue: self.renderGraph.queue, stagingBufferLength: self.maxUploadSize, cacheMode: cacheMode)
->>>>>>> 15eb18ba
             }
             return self.writeCombinedAllocator
         }
@@ -71,81 +62,34 @@
         return self.renderGraph.queue.lastSubmittedCommand + 1
     }
     
-<<<<<<< HEAD
-    nonisolated private static func _flush(cacheMode: CPUCacheMode?) async -> RenderGraphExecutionWaitToken {
-        let waitToken = await self.renderGraph.execute()
-        if let cacheMode = cacheMode {
-            _ = Task {
-                await waitToken.wait()
-                await self.allocator(cacheMode: cacheMode).didCompleteCommand(waitToken.executionIndex)
-            }
-        }
-=======
-    private static func _flush(cacheMode: CPUCacheMode?) -> RenderGraphExecutionWaitToken {
-        let waitToken = self.renderGraph.execute()
->>>>>>> 15eb18ba
-        return waitToken
-    }
-    
-    @discardableResult
-<<<<<<< HEAD
-    public static func addCopyPass(_ pass: @escaping (_ bce: BlitCommandEncoder) async -> Void) async -> RenderGraphExecutionWaitToken {
+    @GPUResourceUploader
+    @discardableResult
+    public static func runBlitPass(_ pass: @escaping (_ bce: BlitCommandEncoder) -> Void) async -> RenderGraphExecutionWaitToken {
         precondition(self.renderGraph != nil, "GPUResourceLoader.initialise() has not been called.")
         
         self.renderGraph.addPass(CallbackBlitRenderPass(name: "GPUResourceUploader Copy Pass", execute: pass))
-        return await self._flush(cacheMode: nil)
-    }
-    
+        return await self.renderGraph.execute()
+    }
+    
+    @GPUResourceUploader
     @discardableResult
     public static func generateMipmaps(for texture: Texture) async -> RenderGraphExecutionWaitToken {
-        self.renderGraph.addPass(CallbackBlitRenderPass(name: "Generate Mipmaps for \(texture.label ?? "Texture(handle: \(texture.handle))")") { bce in
-            bce.generateMipmaps(for: texture)
-        })
-        
-        return await self._flush(cacheMode: nil)
-    }
-    
-    @discardableResult
-    public static func withUploadBuffer(length: Int, cacheMode: CPUCacheMode = .writeCombined, fillBuffer: (UnsafeMutableRawBufferPointer) -> Void, copyFromBuffer: @escaping (_ buffer: Buffer, _ offset: Int, _ blitEncoder: BlitCommandEncoder) -> Void) async -> RenderGraphExecutionWaitToken {
-=======
-    public static func runBlitPass(_ pass: @escaping (_ bce: BlitCommandEncoder) -> Void) -> RenderGraphExecutionWaitToken {
-        precondition(self.renderGraph != nil, "GPUResourceLoader.initialise() has not been called.")
-        
-        return self.queue.sync {
-            self.renderGraph.addPass(CallbackBlitRenderPass(name: "GPUResourceUploader Copy Pass", execute: pass))
-            return self._flush(cacheMode: nil)
-        }
-    }
-    
-    @discardableResult
-    public static func generateMipmaps(for texture: Texture) -> RenderGraphExecutionWaitToken {
-        return self.queue.sync {
             self.renderGraph.addPass(CallbackBlitRenderPass(name: "Generate Mipmaps for \(texture.label ?? "Texture(handle: \(texture.handle))")") { bce in
                 bce.generateMipmaps(for: texture)
             })
             
-            return self._flush(cacheMode: nil)
-        }
-    }
-    
-    @discardableResult
-    public static func withUploadBuffer(length: Int, cacheMode: CPUCacheMode = .writeCombined, fillBuffer: (UnsafeMutableRawBufferPointer, inout Range<Int>) throws -> Void, copyFromBuffer: @escaping (_ buffer: Buffer, _ offset: Int, _ blitEncoder: BlitCommandEncoder) -> Void) rethrows -> RenderGraphExecutionWaitToken {
->>>>>>> 15eb18ba
+            return await self.renderGraph.execute()
+    }
+    
+    @GPUResourceUploader
+    @discardableResult
+    public static func withUploadBuffer(length: Int, cacheMode: CPUCacheMode = .writeCombined, fillBuffer: (UnsafeMutableRawBufferPointer, inout Range<Int>) throws -> Void, copyFromBuffer: @escaping (_ buffer: Buffer, _ offset: Int, _ blitEncoder: BlitCommandEncoder) -> Void) async rethrows -> RenderGraphExecutionWaitToken {
         if GPUResourceUploader.skipUpload {
             return RenderGraphExecutionWaitToken(queue: self.renderGraph.queue, executionIndex: 0)
         }
         precondition(self.renderGraph != nil, "GPUResourceLoader.initialise() has not been called.")
         
-<<<<<<< HEAD
-        let (stagingBuffer, stagingBufferOffset) = await self.allocator(cacheMode: cacheMode).withBufferContents(byteCount: length, alignedTo: 256, submissionIndex: self.nextCommandIndex) { contents in
-            fillBuffer(contents)
-        }
-        
-        self.renderGraph.addBlitCallbackPass(name: "uploadBytes(length: \(length), cacheMode: \(cacheMode))") { bce in
-            copyFromBuffer(stagingBuffer, stagingBufferOffset, bce)
-=======
-        return try self.queue.sync {
-            let (stagingBuffer, stagingBufferOffset) = try self.allocator(cacheMode: cacheMode).withBufferContents(byteCount: length, alignedTo: 256, submissionIndex: self.nextCommandIndex) { contents, writtenRange in
+            let (stagingBuffer, stagingBufferOffset) = try await self.allocator(cacheMode: cacheMode).withBufferContents(byteCount: length, alignedTo: 256, submissionIndex: self.nextCommandIndex) { contents, writtenRange in
                 try fillBuffer(contents, &writtenRange)
             }
             
@@ -153,24 +97,18 @@
                 copyFromBuffer(stagingBuffer, stagingBufferOffset, bce)
             }
             
-            return self._flush(cacheMode: cacheMode)
->>>>>>> 15eb18ba
-        }
-        
-        return await self._flush(cacheMode: cacheMode)
-    }
-    
-    @discardableResult
-<<<<<<< HEAD
+            return await self.renderGraph.execute()
+    }
+    
+    @GPUResourceUploader
+    @discardableResult
     public static func uploadBytes(_ bytes: UnsafeRawPointer, count: Int, to buffer: Buffer, offset: Int) async -> RenderGraphExecutionWaitToken {
-=======
-    public static func uploadBytes(_ bytes: UnsafeRawPointer, count: Int, to buffer: Buffer, offset: Int) -> RenderGraphExecutionWaitToken {
-        self.uploadBytes(count: count, to: buffer, offset: offset) { (buffer, _) in buffer.copyMemory(from: UnsafeRawBufferPointer(start: bytes, count: count)) }
-    }
-    
-    @discardableResult
-    public static func uploadBytes(count: Int, to buffer: Buffer, offset: Int, _ bytes: (UnsafeMutableRawBufferPointer, inout Range<Int>) -> Void) -> RenderGraphExecutionWaitToken {
->>>>>>> 15eb18ba
+        return await self.uploadBytes(count: count, to: buffer, offset: offset) { (buffer, _) in buffer.copyMemory(from: UnsafeRawBufferPointer(start: bytes, count: count)) }
+    }
+    
+    @GPUResourceUploader
+    @discardableResult
+    public static func uploadBytes(count: Int, to buffer: Buffer, offset: Int, _ bytes: (UnsafeMutableRawBufferPointer, inout Range<Int>) throws -> Void) async rethrows -> RenderGraphExecutionWaitToken {
         if GPUResourceUploader.skipUpload {
             return RenderGraphExecutionWaitToken(queue: self.renderGraph.queue, executionIndex: 0)
         }
@@ -178,32 +116,9 @@
         
         assert(offset + count <= buffer.length)
         
-<<<<<<< HEAD
-        if buffer.storageMode == .shared || buffer.storageMode == .managed {
-            await buffer.withMutableContentsAsync(range: offset..<(offset + count)) {
-                $0.copyMemory(from: UnsafeRawBufferPointer(start: bytes, count: count))
-                _ = $1
-            }
-            return RenderGraphExecutionWaitToken(queue: self.renderGraph.queue, executionIndex: 0)
-        } else {
-            assert(buffer.storageMode == .private)
-            
-            let cacheMode = CPUCacheMode.writeCombined
-            
-            let (stagingBuffer, stagingBufferOffset) = await self.allocator(cacheMode: cacheMode).withBufferContents(byteCount: count, alignedTo: 256, submissionIndex: self.nextCommandIndex) { contents in
-                contents.copyMemory(from: UnsafeRawBufferPointer(start: bytes, count: count))
-            }
-            
-            self.renderGraph.addBlitCallbackPass(name: "uploadBytes(\(bytes), count: \(count), to: \(buffer), offset: \(offset))") { bce in
-                bce.copy(from: stagingBuffer, sourceOffset: stagingBufferOffset, to: buffer, destinationOffset: offset, size: count)
-            }
-            
-            return await self._flush(cacheMode: cacheMode)
-=======
-        return self.queue.sync {
             if buffer.storageMode == .shared || buffer.storageMode == .managed {
-                buffer.withMutableContents(range: offset..<(offset + count)) {
-                    bytes($0, &$1)
+                try buffer.withMutableContents(range: offset..<(offset + count)) {
+                    try bytes($0, &$1)
                 }
                 return RenderGraphExecutionWaitToken(queue: self.renderGraph.queue, executionIndex: 0)
             } else {
@@ -211,27 +126,25 @@
                 
                 let cacheMode = CPUCacheMode.writeCombined
                 
-                let (stagingBuffer, stagingBufferOffset) = self.allocator(cacheMode: cacheMode).withBufferContents(byteCount: count, alignedTo: 256, submissionIndex: self.nextCommandIndex) { contents, writtenRange in
-                    bytes(contents, &writtenRange)
+                let (stagingBuffer, stagingBufferOffset) = try await self.allocator(cacheMode: cacheMode).withBufferContents(byteCount: count, alignedTo: 256, submissionIndex: self.nextCommandIndex) { contents, writtenRange in
+                    try bytes(contents, &writtenRange)
                 }
                 
                 self.renderGraph.addBlitCallbackPass(name: "uploadBytes(count: \(count), to: \(buffer), offset: \(offset))") { bce in
                     bce.copy(from: stagingBuffer, sourceOffset: stagingBufferOffset, to: buffer, destinationOffset: offset, size: count)
                 }
-                
-                return self._flush(cacheMode: cacheMode)
-            }
->>>>>>> 15eb18ba
-        }
-    }
-    
-    @discardableResult
-<<<<<<< HEAD
+                return await self.renderGraph.execute()
+            }
+    }
+    
+    @GPUResourceUploader
+    @discardableResult
     public static func replaceTextureRegion(_ region: Region, mipmapLevel: Int, in texture: Texture, withBytes bytes: UnsafeRawPointer, bytesPerRow: Int) async -> RenderGraphExecutionWaitToken {
         let rowCount = (texture.height >> mipmapLevel) / texture.descriptor.pixelFormat.rowsPerBlock
         return await self.replaceTextureRegion(region, mipmapLevel: mipmapLevel, slice: 0, in: texture, withBytes: bytes, bytesPerRow: bytesPerRow, bytesPerImage: bytesPerRow * rowCount)
     }
     
+    @GPUResourceUploader
     @discardableResult
     public static func replaceTextureRegion(_ region: Region, mipmapLevel: Int, slice: Int, in texture: Texture, withBytes bytes: UnsafeRawPointer, bytesPerRow: Int, bytesPerImage: Int) async -> RenderGraphExecutionWaitToken {
         if GPUResourceUploader.skipUpload {
@@ -247,83 +160,23 @@
             
             let cacheMode = CPUCacheMode.writeCombined
             
-            let (stagingBuffer, stagingBufferOffset) = await self.allocator(cacheMode: cacheMode).withBufferContents(byteCount: bytesPerImage, alignedTo: 256, submissionIndex: self.nextCommandIndex) { contents in
+            let (stagingBuffer, stagingBufferOffset) = await self.allocator(cacheMode: cacheMode).withBufferContents(byteCount: bytesPerImage, alignedTo: 256, submissionIndex: self.nextCommandIndex) { contents, _ in
                 contents.copyMemory(from: UnsafeRawBufferPointer(start: bytes, count: bytesPerImage))
             }
             
             self.renderGraph.addBlitCallbackPass(name: "replaceTextureRegion(\(region), mipmapLevel: \(mipmapLevel), slice: \(slice), in: \(texture), withBytes: \(bytes), bytesPerRow: \(bytesPerRow), bytesPerImage: \(bytesPerImage))") { bce in
                 bce.copy(from: stagingBuffer, sourceOffset: stagingBufferOffset, sourceBytesPerRow: bytesPerRow, sourceBytesPerImage: bytesPerImage, sourceSize: region.size, to: texture, destinationSlice: slice, destinationLevel: mipmapLevel, destinationOrigin: region.origin)
             }
-            return await self._flush(cacheMode: cacheMode)
+            return await self.renderGraph.execute()
         }
     }
 }
 
 extension GPUResourceUploader {
-    fileprivate actor StagingBufferSubAllocator {
-        
+    
+    // NOTE: synchronised by the GPUResourceUploader global actor
+    fileprivate final class StagingBufferSubAllocator {
         private static let blockAlignment = 64
-        
-        let capacity: Int
-        let buffer: Buffer
-        let bufferContents: UnsafeMutableRawPointer
-        
-        var inUseRangeStart = 0
-        var inUseRangeEnd = 0
-        
-        let pendingCommands: RingBuffer<(command: UInt64, allocationRange: Range<Int>, tempBuffer: Buffer?)> = .init()
-        
-        public init(stagingBufferLength: Int = 128 * 1024 * 1024, cacheMode: CPUCacheMode) {
-            self.capacity = stagingBufferLength
-            self.buffer = Buffer(length: stagingBufferLength, storageMode: .managed, cacheMode: cacheMode, usage: .blitSource, flags: .persistent)
-            self.bufferContents = RenderBackend.bufferContents(for: self.buffer, range: self.buffer.range)!
-        }
-        
-        deinit {
-            self.buffer.dispose()
-        }
-        
-        func withBufferContents(byteCount: Int, alignedTo alignment: Int, submissionIndex: UInt64, perform: (UnsafeMutableRawBufferPointer) /* async */ -> Void) async -> (buffer: Buffer, offset: Int) {
-=======
-    public static func replaceTextureRegion(_ region: Region, mipmapLevel: Int, in texture: Texture, withBytes bytes: UnsafeRawPointer, bytesPerRow: Int) -> RenderGraphExecutionWaitToken {
-        let rowCount = (texture.height >> mipmapLevel) / texture.descriptor.pixelFormat.rowsPerBlock
-        return self.replaceTextureRegion(region, mipmapLevel: mipmapLevel, slice: 0, in: texture, withBytes: bytes, bytesPerRow: bytesPerRow, bytesPerImage: bytesPerRow * rowCount)
-    }
-    
-    @discardableResult
-    public static func replaceTextureRegion(_ region: Region, mipmapLevel: Int, slice: Int, in texture: Texture, withBytes bytes: UnsafeRawPointer, bytesPerRow: Int, bytesPerImage: Int) -> RenderGraphExecutionWaitToken {
-        if GPUResourceUploader.skipUpload {
-            return RenderGraphExecutionWaitToken(queue: self.renderGraph.queue, executionIndex: 0)
-        }
-        precondition(self.renderGraph != nil, "GPUResourceLoader.initialise() has not been called.")
-        
-        return self.queue.sync {
-            if texture.storageMode == .shared || texture.storageMode == .managed {
-                texture.replace(region: region, mipmapLevel: mipmapLevel, slice: slice, withBytes: bytes, bytesPerRow: bytesPerRow, bytesPerImage: bytesPerImage)
-                return RenderGraphExecutionWaitToken(queue: self.renderGraph.queue, executionIndex: 0)
-            } else {
-                assert(texture.storageMode == .private)
-                
-                let cacheMode = CPUCacheMode.writeCombined
-                
-                let (stagingBuffer, stagingBufferOffset) = self.allocator(cacheMode: cacheMode).withBufferContents(byteCount: bytesPerImage, alignedTo: 256, submissionIndex: self.nextCommandIndex) { contents, _ in
-                    contents.copyMemory(from: UnsafeRawBufferPointer(start: bytes, count: bytesPerImage))
-                }
-                
-                self.renderGraph.addBlitCallbackPass(name: "replaceTextureRegion(\(region), mipmapLevel: \(mipmapLevel), slice: \(slice), in: \(texture), withBytes: \(bytes), bytesPerRow: \(bytesPerRow), bytesPerImage: \(bytesPerImage))") { bce in
-                    bce.copy(from: stagingBuffer, sourceOffset: stagingBufferOffset, sourceBytesPerRow: bytesPerRow, sourceBytesPerImage: bytesPerImage, sourceSize: region.size, to: texture, destinationSlice: slice, destinationLevel: mipmapLevel, destinationOrigin: region.origin)
-                }
-                return self._flush(cacheMode: cacheMode)
-            }
-        }
-    }
-}
-
-extension GPUResourceUploader {
-    fileprivate final class StagingBufferSubAllocator {
-        
-        private static let blockAlignment = 64
-        private let queue = DispatchQueue(label: "StagingBufferSubAllocator Queue")
         
         let renderGraphQueue: Queue
         let capacity: Int
@@ -339,78 +192,20 @@
             self.renderGraphQueue = renderGraphQueue
             self.capacity = stagingBufferLength
             self.buffer = Buffer(length: stagingBufferLength, storageMode: .managed, cacheMode: cacheMode, usage: .blitSource, flags: .persistent)
-            self.bufferContents = RenderBackend.bufferContents(for: self.buffer, range: self.buffer.range)
+            self.bufferContents = RenderBackend.bufferContents(for: self.buffer, range: self.buffer.range)!
         }
         
         deinit {
             self.buffer.dispose()
         }
         
-        func withBufferContents(byteCount: Int, alignedTo alignment: Int, submissionIndex: UInt64, perform: (UnsafeMutableRawBufferPointer, inout Range<Int>) throws -> Void) rethrows -> (buffer: Buffer, offset: Int) {
-            
->>>>>>> 15eb18ba
+        @GPUResourceUploader
+        func withBufferContents(byteCount: Int, alignedTo alignment: Int, submissionIndex: UInt64, perform: (UnsafeMutableRawBufferPointer, inout Range<Int>) throws -> Void) async rethrows -> (buffer: Buffer, offset: Int) {
+            
             if byteCount > self.capacity {
                 // Allocate a buffer specifically for this staging command.
                 let buffer = Buffer(length: byteCount, storageMode: .shared, cacheMode: self.buffer.descriptor.cacheMode, usage: .blitSource, flags: .persistent)
                 
-<<<<<<< HEAD
-                buffer.withMutableContents { buffer, _ in
-                    perform(buffer)
-                }
-                self.pendingCommands.append((submissionIndex, 0..<0, buffer))
-                
-                return (buffer, 0)
-            }
-            
-            let alignment = byteCount == 0 ? 1 : alignment // Don't align for empty allocations
-            
-            var alignedPosition = 0
-            var allocationRange = 0..<0
-            repeat {
-                alignedPosition = ((self.inUseRangeEnd + alignment - 1) & ~(alignment - 1)) % self.capacity
-                allocationRange = alignedPosition..<(alignedPosition + byteCount)
-                
-                if allocationRange.endIndex > self.capacity {
-                    alignedPosition = 0
-                    allocationRange = alignedPosition..<(alignedPosition + byteCount)
-                }
-                
-                if self.inUseRangeStart > self.inUseRangeEnd {
-                    if (self.inUseRangeStart..<self.capacity).overlaps(allocationRange) ||
-                        (0..<self.inUseRangeEnd).overlaps(allocationRange) {
-                        await Task.yield()
-                    } else {
-                        break
-                    }
-                } else {
-                    if (self.inUseRangeStart..<self.inUseRangeEnd).overlaps(allocationRange) {
-                        await Task.yield()
-                    } else {
-                        break
-                    }
-                }
-                
-            } while true
-            
-            self.pendingCommands.append((submissionIndex, allocationRange, nil))
-            
-            await perform(UnsafeMutableRawBufferPointer(start: self.bufferContents.advanced(by: alignedPosition), count: byteCount))
-            RenderBackend.buffer(self.buffer, didModifyRange: allocationRange)
-            
-            return (self.buffer, alignedPosition)
-        }
-        
-        func didCompleteCommand(_ index: UInt64) {
-            guard self.pendingCommands.first?.command == index else {
-                return
-            }
-            let (_, range, tempBuffer) = self.pendingCommands.popFirst()!
-            if let tempBuffer = tempBuffer {
-                tempBuffer.dispose()
-            } else {
-                precondition(range.lowerBound == self.inUseRangeStart)
-                self.inUseRangeStart = range.endIndex
-=======
                 do {
                     try buffer.withMutableContents { buffer, range in
                         try perform(buffer, &range)
@@ -419,65 +214,55 @@
                     buffer.dispose()
                     throw error
                 }
-                self.queue.async {
-                    self.pendingCommands.append((submissionIndex, (0, 0), buffer))
-                }
-                
-                DispatchQueue.global().async {
-                    // Make sure the buffer gets disposed even if no more resource uploads are submitted.
-                    RenderGraphExecutionWaitToken(queue: self.renderGraphQueue, executionIndex: submissionIndex).wait()
-                    self.queue.async {
-                        self.processCompletedCommands()
+                self.pendingCommands.append((submissionIndex, (0, 0), buffer))
+                
+                _ = Task {
+                    await RenderGraphExecutionWaitToken(queue: self.renderGraphQueue, executionIndex: submissionIndex).wait()
+                    await self.processCompletedCommands()
+                }
+                
+                return (buffer, 0)
+            }
+            
+            let alignment = byteCount == 0 ? 1 : alignment // Don't align for empty allocations
+            
+            while true {
+                await self.processCompletedCommands()
+                
+                var alignedPosition = ((self.inUseRangeEnd + alignment - 1) & ~(alignment - 1)) % self.capacity
+                var allocationRange = alignedPosition..<(alignedPosition + byteCount)
+                
+                if allocationRange.endIndex > self.capacity {
+                    alignedPosition = 0
+                    allocationRange = alignedPosition..<(alignedPosition + byteCount)
+                }
+                
+                if self.inUseRangeStart > self.inUseRangeEnd {
+                    if (self.inUseRangeStart..<self.capacity).overlaps(allocationRange) ||
+                        (0..<self.inUseRangeEnd).overlaps(allocationRange) {
+                        await Task.yield() // Wait until some pending commands are completed on the GPU.
+                        continue
                     }
-                }
-                
-                return (buffer, 0)
-            }
-            
-            let alignment = byteCount == 0 ? 1 : alignment // Don't align for empty allocations
-            
-            while true {
-                let allocationRange: Range<Int>? = self.queue.sync { () -> Range<Int>? in
-                    self.processCompletedCommands()
-                    
-                    var alignedPosition = ((self.inUseRangeEnd + alignment - 1) & ~(alignment - 1)) % self.capacity
-                    var allocationRange = alignedPosition..<(alignedPosition + byteCount)
-                    
-                    if allocationRange.endIndex > self.capacity {
-                        alignedPosition = 0
-                        allocationRange = alignedPosition..<(alignedPosition + byteCount)
+                } else {
+                    if (self.inUseRangeStart..<self.inUseRangeEnd).overlaps(allocationRange) {
+                        await Task.yield() // Wait until some pending commands are completed on the GPU.
+                        continue
                     }
-                    
-                    if self.inUseRangeStart > self.inUseRangeEnd {
-                        if (self.inUseRangeStart..<self.capacity).overlaps(allocationRange) ||
-                            (0..<self.inUseRangeEnd).overlaps(allocationRange) {
-                            precondition(!self.pendingCommands.isEmpty && self.pendingCommands.allSatisfy({ self.renderGraphQueue.lastCompletedCommand < $0.command }))
-                            return nil
-                        }
-                    } else {
-                        if (self.inUseRangeStart..<self.inUseRangeEnd).overlaps(allocationRange) {
-                            precondition(!self.pendingCommands.isEmpty && self.pendingCommands.allSatisfy({ self.renderGraphQueue.lastCompletedCommand < $0.command }))
-                            return nil
-                        }
-                    }
-                    
-                    self.pendingCommands.append((submissionIndex, (self.inUseRangeEnd, allocationRange.endIndex), nil))
-                    self.inUseRangeEnd = allocationRange.endIndex
-                    
-                    return allocationRange
-                }
-                
-                if let allocationRange = allocationRange {
-                    var writtenRange = 0..<byteCount
-                    try perform(UnsafeMutableRawBufferPointer(start: self.bufferContents.advanced(by: allocationRange.lowerBound), count: byteCount), &writtenRange)
-                    RenderBackend.buffer(self.buffer, didModifyRange: (allocationRange.lowerBound + writtenRange.lowerBound)..<(allocationRange.lowerBound + writtenRange.lowerBound + writtenRange.count))
-                    
-                    return (self.buffer, allocationRange.lowerBound)
-                }
-            }
-        }
-        
-        private func processCompletedCommands() {
+                }
+                
+                self.pendingCommands.append((submissionIndex, (self.inUseRangeEnd, allocationRange.endIndex), nil))
+                self.inUseRangeEnd = allocationRange.endIndex
+                
+                var writtenRange = 0..<byteCount
+                try perform(UnsafeMutableRawBufferPointer(start: self.bufferContents.advanced(by: allocationRange.lowerBound), count: byteCount), &writtenRange)
+                RenderBackend.buffer(self.buffer, didModifyRange: (allocationRange.lowerBound + writtenRange.lowerBound)..<(allocationRange.lowerBound + writtenRange.lowerBound + writtenRange.count))
+                
+                return (self.buffer, allocationRange.lowerBound)
+            }
+        }
+        
+        @GPUResourceUploader
+        private func processCompletedCommands() async {
             while self.pendingCommands.first?.command ?? .max <= self.renderGraphQueue.lastCompletedCommand {
                 let (_, range, tempBuffer) = self.pendingCommands.popFirst()!
                 if let tempBuffer = tempBuffer {
@@ -486,7 +271,6 @@
                     precondition(range.lowerBound == self.inUseRangeStart)
                     self.inUseRangeStart = range.upperBound
                 }
->>>>>>> 15eb18ba
             }
         }
     }
