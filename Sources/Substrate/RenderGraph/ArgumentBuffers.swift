//
//  ArgumentEncoder.swift
//  RenderAPI
//
//  Created by Thomas Roughton on 22/02/18.
//

import Foundation
import SubstrateUtilities
import Atomics

public protocol FunctionArgumentKey {
    var stringValue : String { get }
    func bindingPath(arrayIndex: Int, argumentBufferPath: ResourceBindingPath?) -> ResourceBindingPath?
}

extension RawRepresentable where Self.RawValue == String {
    public var stringValue : String {
        return self.rawValue
    }
}

#if canImport(Metal)
import Metal

public struct MetalIndexedFunctionArgument : FunctionArgumentKey {
    public var type: MTLArgumentType
    public var index : Int
    public var stages : RenderStages
    
    public init(type: MTLArgumentType, index: Int, stages: RenderStages) {
        self.type = type
        self.index = index
        self.stages = stages
    }
    
    public var stringValue : String {
        return "\(type)_arg\(index)"
    }
    
    public func bindingPath(arrayIndex: Int, argumentBufferPath: ResourceBindingPath?) -> ResourceBindingPath? {
        return ResourceBindingPath(stages: MTLRenderStages(self.stages), type: self.type, argumentBufferIndex: nil, index: self.index + arrayIndex)
    }
}
#endif

extension FunctionArgumentKey {
    
    public func bindingPath(arrayIndex: Int, argumentBufferPath: ResourceBindingPath?) -> ResourceBindingPath? {
        return nil
    }
    
    func bindingPath(argumentBufferPath: ResourceBindingPath?, arrayIndex: Int, pipelineReflection: PipelineReflection) -> ResourceBindingPath? {
        return self.bindingPath(arrayIndex: arrayIndex, argumentBufferPath: argumentBufferPath) ?? pipelineReflection.bindingPath(argumentName: self.stringValue, arrayIndex: arrayIndex, argumentBufferPath: argumentBufferPath)
    }
    
    func computedBindingPath(pipelineReflection: PipelineReflection) -> ResourceBindingPath? {
        return self.bindingPath(arrayIndex: 0, argumentBufferPath: nil) ?? pipelineReflection.bindingPath(argumentName: self.stringValue, arrayIndex: 0, argumentBufferPath: nil)
    }
}

extension String : FunctionArgumentKey {
    public var stringValue : String {
        return self
    }
}

public protocol ArgumentBufferEncodable {
    static var activeStages : RenderStages { get }
    
    mutating func encode(into argBuffer: ArgumentBuffer, setIndex: Int, bindingEncoder: ResourceBindingEncoder?)
}

@available(*, deprecated, renamed: "ArgumentBuffer")
public typealias _ArgumentBuffer = ArgumentBuffer

@available(*, deprecated, renamed: "ArgumentBuffer")
public typealias _ArgumentBufferArray = ArgumentBufferArray

public struct ArgumentBuffer : ResourceProtocol {
    @usableFromInline let _handle : UnsafeRawPointer
    public var handle : Handle { return UInt64(UInt(bitPattern: _handle)) }
    
    public enum ArgumentResource {
        case buffer(Buffer, offset: Int)
        case texture(Texture)
        case accelerationStructure(AccelerationStructure)
        case sampler(SamplerDescriptor)
        // Where offset is the source offset in the source Data.
        case bytes(offset: Int, length: Int)
    }
    
    public init(handle: Handle) {
        assert(Resource(handle: handle).type == .argumentBuffer)
        self._handle = UnsafeRawPointer(bitPattern: UInt(handle))!
    }
    
    public init(renderGraph: RenderGraph? = nil, flags: ResourceFlags = []) {
        precondition(!flags.contains(.historyBuffer), "Argument Buffers cannot be used as history buffers.")
        
        if flags.contains(.persistent) {
            self = PersistentArgumentBufferRegistry.instance.allocate(descriptor: (), heap: nil, flags: flags)
        } else {
            guard let renderGraph = renderGraph ?? RenderGraph.activeRenderGraph else {
                fatalError("The RenderGraph must be specified for transient resources created outside of a render pass' execute() method.")
            }
            precondition(renderGraph.transientRegistryIndex >= 0, "Transient resources are not supported on the RenderGraph \(renderGraph)")
            
            self = TransientArgumentBufferRegistry.instances[renderGraph.transientRegistryIndex].allocate(descriptor: (), flags: flags)
        }
        
        assert(self.encoder == nil)
    }
    
    public init<A : ArgumentBufferEncodable>(encoding arguments: A, setIndex: Int, renderGraph: RenderGraph? = nil, flags: ResourceFlags = []) {
        self.init(renderGraph: renderGraph, flags: flags)
        self.label = "Descriptor Set for \(String(reflecting: A.self))"
        
        var arguments = arguments
        arguments.encode(into: self, setIndex: setIndex, bindingEncoder: nil)
    }
    
    init(flags: ResourceFlags = [], sourceArray: ArgumentBufferArray) {
        if flags.contains(.persistent) {
            self = PersistentArgumentBufferRegistry.instance.allocate(flags: flags, sourceArray: sourceArray)
        } else {
            self = TransientArgumentBufferRegistry.instances[sourceArray.transientRegistryIndex].allocate(flags: flags, sourceArray: sourceArray)
        }
        
        assert(self.encoder == nil)
    }
    
    public var sourceArray : ArgumentBufferArray? {
        if self.flags.contains(.resourceView) {
            return self[\.sourceArrays]
        }
        return nil
    }
    
    public var stateFlags: ResourceStateFlags {
        get {
            return []
        }
        nonmutating set {
        }
    }
    
    public var encoder : UnsafeRawPointer? {
        get {
            return UnsafeRawPointer.AtomicOptionalRepresentation.atomicLoad(at: self.pointer(for: \.encoders), ordering: .relaxed)
        }
    }
    
    /// Updates the encoder to also support encoding to bindingPath.
    func updateEncoder(pipelineReflection: PipelineReflection, bindingPath: ResourceBindingPath) {
        var hasSetEncoder = false
        repeat {
            let currentEncoder = self.encoder
            let newEncoder = pipelineReflection.argumentBufferEncoder(at: bindingPath, currentEncoder: currentEncoder)!
            hasSetEncoder = (newEncoder == currentEncoder) || self.replaceEncoder(with: newEncoder, expectingCurrentValue: currentEncoder)
        } while !hasSetEncoder
    }
    
    /// Allows us to perform a compare-and-swap on the argument buffer encoder.
    func replaceEncoder(with newEncoder: UnsafeRawPointer, expectingCurrentValue: UnsafeRawPointer?) -> Bool {
        if self._usesPersistentRegistry {
            return UnsafeRawPointer.AtomicOptionalRepresentation.atomicWeakCompareExchange(expected: expectingCurrentValue, desired: newEncoder, at: self.pointer(for: \.encoders), successOrdering: .relaxed, failureOrdering: .relaxed).exchanged
        } else {
            return UnsafeRawPointer.AtomicOptionalRepresentation.atomicWeakCompareExchange(expected: expectingCurrentValue, desired: newEncoder, at: self.pointer(for: \.encoders), successOrdering: .relaxed, failureOrdering: .relaxed).exchanged
        }
    }
    
    public var enqueuedBindings : ExpandingBuffer<(FunctionArgumentKey, Int, ArgumentBuffer.ArgumentResource)> {
        _read {
            yield self.pointer(for: \.enqueuedBindings).pointee
        }
        nonmutating _modify {
            self.waitForCPUAccess(accessType: .write)
            
            yield &self.pointer(for: \.enqueuedBindings).pointee
            
            self.stateFlags.remove(.initialised)
        }
    }
    
    public var bindings : ExpandingBuffer<(ResourceBindingPath, ArgumentBuffer.ArgumentResource)> {
        _read {
            yield self.pointer(for: \.bindings).pointee
        }
        nonmutating _modify {
            yield &self.pointer(for: \.bindings).pointee
        }
    }
    
    public var label : String? {
        get {
            return self[\.labels]
        }
        nonmutating set {
            self[\.labels] = newValue
            RenderBackend.updateLabel(on: self)
        }
    }
    
    public var storageMode: StorageMode {
        return .shared
    }
    
    // Thread-safe
    public func translateEnqueuedBindings(_ closure: (FunctionArgumentKey, Int, ArgumentBuffer.ArgumentResource) -> ResourceBindingPath?) {
        
        func translateBindings() {
            var i = 0
            while i < self.enqueuedBindings.count {
                let (key, arrayIndex, binding) = self.enqueuedBindings[i]
                if let bindingPath = closure(key, arrayIndex, binding) {
                    self.enqueuedBindings.remove(at: i)
                    self.bindings.append((bindingPath, binding))
                } else {
                    i += 1
                }
            }
        }

        if self._usesPersistentRegistry {
            PersistentArgumentBufferRegistry.instance.lock.withLock {
                translateBindings()
            }
        } else {
            TransientArgumentBufferRegistry.instances[self.transientRegistryIndex].lock.withLock {
                translateBindings()
            }
        }
    }
    
    public func _bytes(offset: Int) -> UnsafeRawPointer {
        if self._usesPersistentRegistry {
            return self.pointer(for: \.inlineDataStorage)!.pointee.withUnsafeBytes { return $0.baseAddress! + offset }
        } else {
            return UnsafeRawPointer(TransientArgumentBufferRegistry.instances[self.transientRegistryIndex].inlineDataAllocator.buffer!) + offset
        }
    }
    
    /// returns the offset in bytes into the buffer's storage
    public func _copyBytes(_ bytes: UnsafeRawPointer, length: Int) -> Int {
        if self._usesPersistentRegistry {
            return PersistentArgumentBufferRegistry.instance.lock.withLock {
                let inlineDataStorage = self.pointer(for: \.inlineDataStorage)!
                let offset = inlineDataStorage.pointee.count
                inlineDataStorage.pointee.append(bytes.assumingMemoryBound(to: UInt8.self), count: length)
                return offset
            }
        } else {
            return TransientArgumentBufferRegistry.instances[self.transientRegistryIndex].lock.withLock {
                let offset = TransientArgumentBufferRegistry.instances[self.transientRegistryIndex].inlineDataAllocator.count
                TransientArgumentBufferRegistry.instances[self.transientRegistryIndex].inlineDataAllocator.append(from: bytes.assumingMemoryBound(to: UInt8.self), count: length)
                return offset
            }
        }
    }
    
    public subscript(waitIndexFor queue: Queue, accessType type: ResourceAccessType) -> UInt64 {
        get {
            guard self._usesPersistentRegistry else { return 0 }
            if type == .read {
                return self.pointer(for: \.readWaitIndices)?.pointee[Int(queue.index)] ?? 0
            } else {
                return self.pointer(for: \.writeWaitIndices)?.pointee[Int(queue.index)] ?? 0
            }
        }
        nonmutating set {
            guard self._usesPersistentRegistry else { return }
            if type == .read || type == .readWrite {
                self.pointer(for: \.readWaitIndices)!.pointee[Int(queue.index)] = newValue
            }
            if type == .write || type == .readWrite {
                self.pointer(for: \.writeWaitIndices)!.pointee[Int(queue.index)]  = newValue
            }
        }
    }
    
    /// Returns whether the resource is known to currently be in use by the CPU or GPU.
    public var isKnownInUse: Bool {
        guard let activeRenderGraphs = self.pointer(for: \.activeRenderGraphs) else {
            return true
        }
        let activeRenderGraphMask = UInt8.AtomicRepresentation.atomicLoad(at: activeRenderGraphs, ordering: .relaxed)
        if activeRenderGraphMask != 0 {
            return true // The resource is still being used by a yet-to-be-submitted RenderGraph.
        }
        for queue in QueueRegistry.allQueues {
            if self[waitIndexFor: queue, accessType: .readWrite] > queue.lastCompletedCommand {
                return true
            }
        }
        return false
    }
    
    public func markAsUsed(activeRenderGraphMask: ActiveRenderGraphMask) {
        guard let activeRenderGraphs = self.pointer(for: \.activeRenderGraphs) else {
            return
        }
        UInt8.AtomicRepresentation.atomicLoadThenBitwiseOr(with: activeRenderGraphMask, at: activeRenderGraphs, ordering: .relaxed)
    }
    
    public func dispose() {
        guard self._usesPersistentRegistry, self.isValid else {
            return
        }
        PersistentArgumentBufferRegistry.instance.dispose(self)
    }
    
    public var isValid : Bool {
        if self._usesPersistentRegistry {
            let (chunkIndex, indexInChunk) = self.index.quotientAndRemainder(dividingBy: Self.itemsPerChunk)
            return PersistentArgumentBufferRegistry.instance.generationChunks[chunkIndex][indexInChunk] == self.generation
        } else {
            return TransientArgumentBufferRegistry.instances[self.transientRegistryIndex].generation == self.generation
        }
    }
    
    
    public func setBuffer(_ buffer: Buffer?, offset: Int, key: FunctionArgumentKey, arrayIndex: Int = 0) {
        guard let buffer = buffer else { return }
        
        assert(!self.flags.contains(.persistent) || buffer.flags.contains(.persistent), "A persistent argument buffer can only contain persistent resources.")
        self.enqueuedBindings.append(
            (key, arrayIndex, .buffer(buffer, offset: offset))
        )
    }
    
    public func setTexture(_ texture: Texture, key: FunctionArgumentKey, arrayIndex: Int = 0) {
        assert(!self.flags.contains(.persistent) || texture.flags.contains(.persistent), "A persistent argument buffer can only contain persistent resources.")
        self.enqueuedBindings.append(
            (key, arrayIndex, .texture(texture))
        )
    }
    
<<<<<<< HEAD
    @available(macOS 11.0, iOS 14.0, *)
    @inlinable
    public func setAccelerationStructure(_ structure: AccelerationStructure, key: FunctionArgumentKey, arrayIndex: Int = 0) {
        assert(!self.flags.contains(.persistent) || structure.flags.contains(.persistent), "A persistent argument buffer can only contain persistent resources.")
        self.enqueuedBindings.append(
            (key, arrayIndex, .accelerationStructure(structure))
        )
    }
    
    @inlinable
=======
>>>>>>> 809fe906
    public func setSampler(_ sampler: SamplerDescriptor, key: FunctionArgumentKey, arrayIndex: Int = 0) {
        self.enqueuedBindings.append(
            (key, arrayIndex, .sampler(sampler))
        )
    }
    
    public func setValue<T>(_ value: T, key: FunctionArgumentKey, arrayIndex: Int = 0) {
        assert(_isPOD(T.self), "Only POD types should be used with setValue.")
        
        var value = value
        withUnsafeBytes(of: &value) { bufferPointer in
            self.setBytes(bufferPointer.baseAddress!, length: bufferPointer.count, for: key, arrayIndex: arrayIndex)
        }
    }
    
    public func setValue<T : ResourceProtocol>(_ value: T, key: FunctionArgumentKey, arrayIndex: Int = 0) {
        preconditionFailure("setValue should not be used with resources; use setBuffer or setTexture instead.")
    }
    
    public func setBytes(_ bytes: UnsafeRawPointer, length: Int, for key: FunctionArgumentKey, arrayIndex: Int = 0) {
        let currentOffset = self._copyBytes(bytes, length: length)
        self.enqueuedBindings.append(
            (key, arrayIndex, .bytes(offset: currentOffset, length: length))
        )
    }
    
    public static var resourceType: ResourceType {
        return .argumentBuffer
    }
}

extension ArgumentBuffer {
    
    public func setBuffers(_ buffers: [Buffer], offsets: [Int], keys: [FunctionArgumentKey]) {
        for (buffer, (offset, key)) in zip(buffers, zip(offsets, keys)) {
            self.setBuffer(buffer, offset: offset, key: key)
        }
    }
    
    public func setTextures(_ textures: [Texture], keys: [FunctionArgumentKey]) {
        for (texture, key) in zip(textures, keys) {
            self.setTexture(texture, key: key)
        }
    }
    
    public func setSamplers(_ samplers: [SamplerDescriptor], keys: [FunctionArgumentKey]) {
        for (sampler, key) in zip(samplers, keys) {
            self.setSampler(sampler, key: key)
        }
    }
}

extension ArgumentBuffer: ResourceProtocolImpl {
    typealias SharedProperties = ArgumentBufferProperties
    typealias TransientProperties = EmptyProperties<Void>
    typealias PersistentProperties = ArgumentBufferProperties.PersistentArgumentBufferProperties
    
    static func transientRegistry(index: Int) -> TransientArgumentBufferRegistry? {
        return TransientArgumentBufferRegistry.instances[index]
    }
    
    static var persistentRegistry: PersistentRegistry<Self> { PersistentArgumentBufferRegistry.instance }
    
    typealias Descriptor = Void
}


extension ArgumentBuffer: CustomStringConvertible {
    public var description: String {
        return "ArgumentBuffer(handle: \(self.handle)) { \(self.label.map { "label: \($0), "} ?? "")bindings: \(self.bindings), enqueuedBindings: \(self.enqueuedBindings), flags: \(self.flags) }"
    }
}

public struct ArgumentBufferArray : ResourceProtocol {

    @usableFromInline let _handle : UnsafeRawPointer
    public var handle : Handle { return UInt64(UInt(bitPattern: _handle)) }
    
    public init(handle: Handle) {
        assert(Resource(handle: handle).type == .argumentBufferArray)
        self._handle = UnsafeRawPointer(bitPattern: UInt(handle))!
    }
    
    public init(renderGraph: RenderGraph? = nil, flags: ResourceFlags = []) {
        precondition(!flags.contains(.historyBuffer), "Argument Buffers cannot be used as history buffers.")
        
        if flags.contains(.persistent) {
            self = PersistentArgumentBufferArrayRegistry.instance.allocate(descriptor: (), heap: nil, flags: flags)
        } else {
            guard let renderGraph = renderGraph ?? RenderGraph.activeRenderGraph else {
                fatalError("The RenderGraph must be specified for transient resources created outside of a render pass' execute() method.")
            }
            precondition(renderGraph.transientRegistryIndex >= 0, "Transient resources are not supported on the RenderGraph \(renderGraph)")
            self = TransientArgumentBufferArrayRegistry.instances[renderGraph.transientRegistryIndex].allocate(descriptor: (),flags: flags)
        }
    }
    
    public var isKnownInUse: Bool {
        return self._bindings.contains(where: { $0?.isKnownInUse ?? false })
    }
    
    public func markAsUsed(activeRenderGraphMask: ActiveRenderGraphMask) {
        for binding in self._bindings {
            binding?.markAsUsed(activeRenderGraphMask: activeRenderGraphMask)
        }
    }
    
    public func dispose() {
        guard self._usesPersistentRegistry, self.isValid else {
            return
        }
        for binding in self._bindings {
            binding?.dispose()
        }
        PersistentArgumentBufferArrayRegistry.instance.dispose(self)
    }
    
    public var stateFlags: ResourceStateFlags {
        get {
            return []
        }
        nonmutating set {
        }
    }
    
    public var _bindings : [ArgumentBuffer?] {
        _read {
            yield self.pointer(for: \.bindings).pointee
        }
        nonmutating _modify {
            yield &self.pointer(for: \.bindings).pointee
        }
    }
    
    public var label : String? {
        get {
            return self.pointer(for: \.labels).pointee
        }
        nonmutating set {
            self.pointer(for: \.labels).pointee = newValue
        }
    }
    
    public var storageMode: StorageMode {
        return .shared
    }
    
    public subscript(waitIndexFor queue: Queue, accessType type: ResourceAccessType) -> UInt64 {
        get {
            return 0
        }
        nonmutating set {
            // Argument buffer array waits are handled at ArgumentBuffer granularity
           _ = newValue
        }
    }
    
    public var isValid : Bool {
        if self._usesPersistentRegistry {
            let (chunkIndex, indexInChunk) = self.index.quotientAndRemainder(dividingBy: Self.itemsPerChunk)
            return PersistentArgumentBufferArrayRegistry.instance.generationChunks[chunkIndex][indexInChunk] == self.generation
        } else {
            return TransientArgumentBufferArrayRegistry.instances[self.transientRegistryIndex].generation == self.generation
        }
    }
    
    public static var resourceType: ResourceType {
        return .argumentBufferArray
    }
}

extension ArgumentBufferArray: ResourceProtocolImpl {
    typealias SharedProperties = ArgumentBufferArrayProperties
    typealias TransientProperties = EmptyProperties<Void>
    typealias PersistentProperties = ArgumentBufferProperties.PersistentArgumentBufferProperties
    
    static func transientRegistry(index: Int) -> TransientArgumentBufferArrayRegistry? {
        return TransientArgumentBufferArrayRegistry.instances[index]
    }
    
    static var persistentRegistry: PersistentRegistry<Self> { PersistentArgumentBufferArrayRegistry.instance }
    
    typealias Descriptor = Void
}


extension ArgumentBufferArray: CustomStringConvertible {
    public var description: String {
        return "ArgumentBuffer(handle: \(self.handle)) { \(self.label.map { "label: \($0), "} ?? "")bindings: \(self._bindings), flags: \(self.flags) }"
    }
}


public struct TypedArgumentBuffer<K : FunctionArgumentKey> : ResourceProtocol {
    public let argumentBuffer : ArgumentBuffer
    
    public init(handle: Handle) {
        self.argumentBuffer = ArgumentBuffer(handle: handle)
    }
    
    @available(*, deprecated, renamed: "init(renderGraph:flags:)")
    public init(frameGraph: RenderGraph?, flags: ResourceFlags = []) {
        self.init(renderGraph: frameGraph, flags: flags)
    }
    
    public init(renderGraph: RenderGraph? = nil, flags: ResourceFlags = []) {
        self.argumentBuffer = ArgumentBuffer(renderGraph: renderGraph, flags: flags)
        self.argumentBuffer.label = "Argument Buffer \(K.self)"
    }
    
    public func dispose() {
        self.argumentBuffer.dispose()
    }
    
    public var handle: Resource.Handle {
        return self.argumentBuffer.handle
    }
    
    public var stateFlags: ResourceStateFlags {
        get {
            return self.argumentBuffer.stateFlags
        }
        nonmutating set {
            self.argumentBuffer.stateFlags = newValue
        }
    }
    
    public var flags : ResourceFlags {
        return self.argumentBuffer.flags
    }
    
    public var sourceArray : TypedArgumentBufferArray<K>? {
        return self.argumentBuffer.sourceArray.map { TypedArgumentBufferArray(handle: $0.handle) }
    }
    
    public var isKnownInUse: Bool {
        return self.argumentBuffer.isKnownInUse
    }
    
    public func markAsUsed(activeRenderGraphMask: ActiveRenderGraphMask) {
        self.argumentBuffer.markAsUsed(activeRenderGraphMask: activeRenderGraphMask)
    }
    
    public var isValid: Bool {
        return self.argumentBuffer.isValid
    }
    
    public var label : String? {
        get {
            return self.argumentBuffer.label
        }
        nonmutating set {
            self.argumentBuffer.label = newValue
        }
    }
    
    public var storageMode: StorageMode {
        return self.argumentBuffer.storageMode
    }
    
    public func setBuffer(_ buffer: Buffer?, offset: Int, key: K, arrayIndex: Int = 0) {
        guard let buffer = buffer else { return }
        
        assert(!self.flags.contains(.persistent) || buffer.flags.contains(.persistent), "A persistent argument buffer can only contain persistent resources.")
        self.argumentBuffer.enqueuedBindings.append(
            (key, arrayIndex, .buffer(buffer, offset: offset))
        )
    }
    
    public func setTexture(_ texture: Texture, key: K, arrayIndex: Int = 0) {
        assert(!self.flags.contains(.persistent) || texture.flags.contains(.persistent), "A persistent argument buffer can only contain persistent resources.")
        self.argumentBuffer.enqueuedBindings.append(
            (key, arrayIndex, .texture(texture))
        )
    }
    
    public func setSampler(_ sampler: SamplerDescriptor, key: K, arrayIndex: Int = 0) {
        self.argumentBuffer.enqueuedBindings.append(
            (key, arrayIndex, .sampler(sampler))
        )
    }

    public func setValue<T : ResourceProtocol>(_ value: T, key: K, arrayIndex: Int = 0) {
        assertionFailure("Cannot set a resource with setValue; did you mean to use setTexture or setBuffer?")
    }
    
    public func setValue<T>(_ value: T, key: K, arrayIndex: Int = 0) {
        assert(_isPOD(T.self), "Only POD types should be used with setValue.")
        
        var value = value
        withUnsafeBytes(of: &value) { bufferPointer in
            self.setBytes(bufferPointer.baseAddress!, length: bufferPointer.count, for: key, arrayIndex: arrayIndex)
        }
    }
    
    public func setValue<T : ResourceProtocol>(_ value: T, key: FunctionArgumentKey, arrayIndex: Int = 0) {
        preconditionFailure("setValue should not be used with resources; use setBuffer or setTexture instead.")
    }
    
    public func setBytes(_ bytes: UnsafeRawPointer, length: Int, for key: K, arrayIndex: Int = 0) {
        let currentOffset = self.argumentBuffer._copyBytes(bytes, length: length)
        self.argumentBuffer.enqueuedBindings.append(
            (key, arrayIndex, .bytes(offset: currentOffset, length: length))
        )
    }
    
    public static var resourceType: ResourceType {
        return .argumentBuffer
    }
}

extension TypedArgumentBuffer {
    
    public func setBuffers(_ buffers: [Buffer], offsets: [Int], keys: [K]) {
        for (buffer, (offset, key)) in zip(buffers, zip(offsets, keys)) {
            self.setBuffer(buffer, offset: offset, key: key)
        }
    }
    
    public func setTextures(_ textures: [Texture], keys: [K]) {
        for (texture, key) in zip(textures, keys) {
            self.setTexture(texture, key: key)
        }
    }
    
    public func setSamplers(_ samplers: [SamplerDescriptor], keys: [K]) {
        for (sampler, key) in zip(samplers, keys) {
            self.setSampler(sampler, key: key)
        }
    }
}

public struct TypedArgumentBufferArray<K : FunctionArgumentKey> : ResourceProtocol {
    public let argumentBufferArray : ArgumentBufferArray
    
    public init(handle: Handle) {
        self.argumentBufferArray = ArgumentBufferArray(handle: handle)
    }
    
    @available(*, deprecated, renamed: "init(renderGraph:flags:)")
    public init(frameGraph: RenderGraph?, flags: ResourceFlags = []) {
        self.init(renderGraph: frameGraph, flags: flags)
    }
    
    public init(renderGraph: RenderGraph? = nil, flags: ResourceFlags = []) {
        self.argumentBufferArray = ArgumentBufferArray(renderGraph: renderGraph, flags: flags)
        self.argumentBufferArray.label = "Argument Buffer Array \(K.self)"
    }
    
    public var isKnownInUse: Bool {
        return self.argumentBufferArray.isKnownInUse
    }
    
    public func markAsUsed(activeRenderGraphMask: ActiveRenderGraphMask) {
        self.argumentBufferArray.markAsUsed(activeRenderGraphMask: activeRenderGraphMask)
    }
    
    public func dispose() {
        self.argumentBufferArray.dispose()
    }
    
    public var handle: ArgumentBufferArray.Handle {
        return self.argumentBufferArray.handle
    }
    
    public var stateFlags: ResourceStateFlags {
        get {
            return self.argumentBufferArray.stateFlags
        }
        nonmutating set {
            self.argumentBufferArray.stateFlags = newValue
        }
    }
    
    public var label : String? {
        get {
            return self.argumentBufferArray.label
        }
        nonmutating set {
            self.argumentBufferArray.label = newValue
        }
    }
    
    public var storageMode: StorageMode {
        return self.argumentBufferArray.storageMode
    }
    
    public var isValid: Bool {
        return self.argumentBufferArray.isValid
    }
    
    public func reserveCapacity(_ capacity: Int) {
        self.argumentBufferArray._bindings.reserveCapacity(capacity)
    }
    
    public subscript(index: Int) -> TypedArgumentBuffer<K> {
        get {
            if index >= self.argumentBufferArray._bindings.count {
                self.argumentBufferArray._bindings.append(contentsOf: repeatElement(nil, count: index - self.argumentBufferArray._bindings.count + 1))
            }
            
            if let buffer = self.argumentBufferArray._bindings[index] {
                return TypedArgumentBuffer(handle: buffer.handle)
            }
            
            let buffer = ArgumentBuffer(flags: [self.flags, .resourceView], sourceArray: self.argumentBufferArray)
            self.argumentBufferArray._bindings[index] = buffer
            return TypedArgumentBuffer(handle: buffer.handle)
        }
    }
    
    public static var resourceType: ResourceType {
        return .argumentBufferArray
    }
}<|MERGE_RESOLUTION|>--- conflicted
+++ resolved
@@ -336,9 +336,7 @@
         )
     }
     
-<<<<<<< HEAD
     @available(macOS 11.0, iOS 14.0, *)
-    @inlinable
     public func setAccelerationStructure(_ structure: AccelerationStructure, key: FunctionArgumentKey, arrayIndex: Int = 0) {
         assert(!self.flags.contains(.persistent) || structure.flags.contains(.persistent), "A persistent argument buffer can only contain persistent resources.")
         self.enqueuedBindings.append(
@@ -347,8 +345,6 @@
     }
     
     @inlinable
-=======
->>>>>>> 809fe906
     public func setSampler(_ sampler: SamplerDescriptor, key: FunctionArgumentKey, arrayIndex: Int = 0) {
         self.enqueuedBindings.append(
             (key, arrayIndex, .sampler(sampler))
